--- conflicted
+++ resolved
@@ -26,13 +26,8 @@
 //! Other network management messages are handled by Routing after Sentinel resolution.
 
 use rand;
-<<<<<<< HEAD
 use sodiumoxide::crypto::sign::{verify_detached, PublicKey};
 use std::collections::{BTreeMap};
-=======
-use sodiumoxide::crypto::sign;
-use std::collections::BTreeMap;
->>>>>>> 849943e8
 use std::boxed::Box;
 use std::ops::DerefMut;
 use std::sync::mpsc::Receiver;
@@ -566,22 +561,14 @@
                         message.clone(), request.clone()),
                     MessageType::GetDataResponse(ref response) =>
                         self.handle_get_data_response(message_wrap, message.clone(), response.clone()),
-<<<<<<< HEAD
-        //             MessageType::Post => self.handle_post(header, body),
-        //             MessageType::PostResponse => self.handle_post_response(header, body),
                     MessageType::PutData(ref data) => {
                         match message.source.actual_source() {
                             Address::Node(name) => self.handle_group_put_data(message_wrap, message.clone(), data.clone(), name),
                             Address::Client(name) => self.handle_client_put_data(message_wrap, message.clone(), data.clone(), name),
                         }
                     },
-                    MessageType::PutDataResponse(ref response) => self.handle_put_data_response(message_wrap, message.clone(),
-                    response.clone()),
-=======
-                    MessageType::PutData(ref data) => self.handle_put_data(message_wrap, message.clone(), data.clone()),
                     MessageType::PutDataResponse(ref response, _)
                         => self.handle_put_data_response(message_wrap, message.clone(), response.clone()),
->>>>>>> 849943e8
                     MessageType::PutPublicId(ref id) => self.handle_put_public_id(message_wrap, message.clone(), id.clone()),
                     MessageType::Refresh(ref tag, ref data) => self.handle_refresh(message.clone(), tag.clone(), data.clone()),
                     MessageType::Post(ref data) => self.handle_post(message_wrap, message.clone(), data.clone()),
@@ -970,7 +957,6 @@
                         MethodCall::Refresh { type_tag, from_group, payload } => self.refresh(type_tag, from_group, payload),
                         MethodCall::Post { destination: x, content: y, } => self.post(x, y),
                         MethodCall::Delete { name: x, data: y } => self.delete(x, y),
-                        MethodCall::None => (),
                         MethodCall::Forward { destination } => {
                             let message_id = self.get_next_message_id();
                             let msg = RoutingMessage {
@@ -1005,9 +991,15 @@
                     error: error,
                     orig_request: signed_message
                 };
+                let group_pub_keys = if our_authority.is_group() {
+                    self.group_pub_keys()
+                }
+                else {
+                    BTreeMap::new()
+                };
                 try!(self.send_reply(&message,
                                      our_authority.clone(),
-                                     MessageType::PutDataResponse(signed_error)));
+                                     MessageType::PutDataResponse(signed_error, group_pub_keys)));
             }
         }
         Ok(())
@@ -1034,12 +1026,7 @@
                         MethodCall::Get { name: x, data_request: y, } => self.get(x, y),
                         MethodCall::Refresh { type_tag, from_group, payload } => self.refresh(type_tag, from_group, payload),
                         MethodCall::Post { destination: x, content: y, } => self.post(x, y),
-<<<<<<< HEAD
-                        MethodCall::Delete { name: x, data: y } => self.delete(x, y),
-                        MethodCall::None => (),
-=======
                         MethodCall::Delete { name: x, data : y } => self.delete(x, y),
->>>>>>> 849943e8
                         MethodCall::Forward { destination } =>
                             ignore(self.forward(&signed_message, &message, destination)),
                         MethodCall::Reply { data } =>
@@ -1264,7 +1251,7 @@
         // Verify a connect request was initiated by us.
         let connect_request = try!(decode::<ConnectRequest>(&connect_response.serialised_connect_request));
         if connect_request.requester_id != self.id.name() ||
-           !sign::verify_detached(&connect_response.connect_request_signature,
+           !verify_detached(&connect_response.connect_request_signature,
                                   &connect_response.serialised_connect_request[..],
                                   &self.id.signing_public_key()) {
             return Err(RoutingError::Response(ResponseError::InvalidRequest));
@@ -1465,7 +1452,7 @@
         Ok(())
     }
 
-    fn group_pub_keys(&self) -> BTreeMap<NameType, sign::PublicKey> {
+    fn group_pub_keys(&self) -> BTreeMap<NameType, PublicKey> {
         let name_and_key_from_info = |node_info : NodeInfo| {
             (node_info.fob.name(), node_info.fob.signing_public_key())
         };
