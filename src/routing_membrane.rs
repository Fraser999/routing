// Copyright 2015 MaidSafe.net limited.
//
//
// This SAFE Network Software is licensed to you under (1) the MaidSafe.net Commercial License,
// version 1.0 or later, or (2) The General Public License (GPL), version 3, depending on which
// licence you accepted on initial access to the Software (the "Licences").
//
// By contributing code to the SAFE Network Software, or to this project generally, you agree to be
// bound by the terms of the MaidSafe Contributor Agreement, version 1.0.  This, along with the
// Licenses can be found in the root directory of this project at LICENSE, COPYING and CONTRIBUTOR.
//
// Unless required by applicable law or agreed to in writing, the SAFE Network Software distributed
// under the GPL Licence is distributed on an "AS IS" BASIS, WITHOUT WARRANTIES OR CONDITIONS OF ANY
// KIND, either express or implied.
//
// Please review the Licences for the specific language governing permissions and limitations
// relating to use of the SAFE Network Software.

//! Routing membrane is a single thread responsible for the in- and outgoing messages.
//! It accepts messages received from CRUST.
//! The membrane evaluates whether a message is to be forwarded, or
//! accepted into the membrane as a request where Sentinel holds it until verified and resolved.
//! Requests resolved by Sentinel, will be handed on to the Interface for actioning.
//! A limited number of messages are deliberatly for Routing and network management purposes.
//! Some network management messages are directly handled without Sentinel resolution.
//! Other network management messages are handled by Routing after Sentinel resolution.

use rand;
use sodiumoxide::crypto::sign::{verify_detached, PublicKey};
use std::collections::{BTreeMap};
use std::boxed::Box;
use std::ops::DerefMut;
use std::sync::mpsc::Receiver;
use time::{Duration, SteadyTime};

use crust;
use crust::{ConnectionManager, Event, Endpoint};
use lru_time_cache::LruCache;
use message_filter::MessageFilter;
use NameType;
use name_type::{closer_to_target_or_equal};
use node_interface::Interface;
use routing_table::{RoutingTable, NodeInfo};
use relay::{RelayMap, IdType};
use sendable::Sendable;
use data::{Data, DataRequest};
use types;
use types::{MessageId, Bytes, DestinationAddress, SourceAddress, Address};
use authority::{Authority, our_authority};
use who_are_you::{WhoAreYou, IAm};
use messages::{RoutingMessage, SignedMessage, MessageType,
               ConnectRequest, ConnectResponse, ErrorReturn, GetDataResponse};
use error::{RoutingError, ResponseError, InterfaceError};
use node_interface::MethodCall;
use refresh_accumulator::RefreshAccumulator;
use id::Id;
use public_id::PublicId;
use sentinel::pure_sentinel::{PureSentinel, AddResult};
use sentinel_request::SentinelPutRequest;
use utils;
use utils::{encode, decode};
use sentinel::pure_sentinel::{PureSentinel, AddResult};
use sentinel_response::{SentinelPutResponse, SentinelGetDataResponse};

type RoutingResult = Result<(), RoutingError>;

enum ConnectionName {
    Relay(IdType),
    Routing(NameType),
    OurBootstrap(NameType),
    UnidentifiedConnection,
    // ClaimedConnection(PublicId),
}

/// Routing Membrane
pub struct RoutingMembrane<F : Interface> {
    // for CRUST
    event_input: Receiver<crust::Event>,
    connection_manager: crust::ConnectionManager,
    accepting_on: Vec<crust::Endpoint>,
    bootstrap: Option<(crust::Endpoint, NameType)>,
    // for Routing
    id: Id,
    routing_table: RoutingTable,
    relay_map: RelayMap,
    next_message_id: MessageId,
    filter: MessageFilter<types::FilterType>,
    public_id_cache: LruCache<NameType, PublicId>,
    connection_cache: BTreeMap<NameType, SteadyTime>,
    refresh_accumulator: RefreshAccumulator,
    // for Persona logic
    interface: Box<F>,
<<<<<<< HEAD
    put_response_sentinel: PureSentinel<SentinelPutResponse, NameType>,
    get_data_response_sentinel: PureSentinel<SentinelGetDataResponse, NameType>
=======
    put_sentinel: PureSentinel<SentinelPutRequest, NameType>
>>>>>>> d1851319
}

impl<F> RoutingMembrane<F> where F: Interface {
    // TODO: clean ownership transfer up with proper structure
    pub fn new(cm: crust::ConnectionManager,
               event_input: Receiver<crust::Event>,
               bootstrap: Option<(crust::Endpoint, NameType)>,
               accepting_on: Vec<crust::Endpoint>,
               relocated_id: Id,
               personas: F) -> RoutingMembrane<F> {
        debug_assert!(relocated_id.is_relocated());
        RoutingMembrane {
<<<<<<< HEAD
            event_input: event_input,
            connection_manager: cm,
            accepting_on: accepting_on,
            bootstrap: bootstrap,
            routing_table : RoutingTable::new(&relocated_id.name()),
            relay_map: RelayMap::new(&relocated_id),
            id : relocated_id,
            next_message_id: rand::random::<MessageId>(),
            filter: MessageFilter::with_expiry_duration(Duration::minutes(20)),
            public_id_cache: LruCache::with_expiry_duration(Duration::minutes(10)),
            connection_cache: BTreeMap::new(),
            refresh_accumulator: RefreshAccumulator::new(),
            interface : Box::new(personas),
            put_response_sentinel: PureSentinel::new(),
            get_data_response_sentinel: PureSentinel::new(),
        }
=======
                      event_input: event_input,
                      connection_manager: cm,
                      accepting_on: accepting_on,
                      bootstrap: bootstrap,
                      routing_table : RoutingTable::new(&relocated_id.name()),
                      relay_map: RelayMap::new(&relocated_id),
                      id : relocated_id,
                      next_message_id: rand::random::<MessageId>(),
                      filter: MessageFilter::with_expiry_duration(Duration::minutes(20)),
                      public_id_cache: LruCache::with_expiry_duration(Duration::minutes(10)),
                      connection_cache: BTreeMap::new(),
                      refresh_accumulator: RefreshAccumulator::new(),
                      interface : Box::new(personas),
                      put_sentinel: PureSentinel::new()
                    }
>>>>>>> d1851319
    }

    /// Retrieve something from the network (non mutating) - Direct call
    pub fn get(&mut self, location: NameType, data : DataRequest) {
        let message_id = self.get_next_message_id();
        let message =  RoutingMessage {
            destination : DestinationAddress::Direct(location),
            source      : SourceAddress::Direct(self.id.name()),
            orig_message: None,
            message_type: MessageType::GetData(data),
            message_id  : message_id,
            authority   : Authority::Unknown
        };

        ignore(self.send_swarm_or_parallel(&message));
    }

    /// Add something to the network, will always go via ClientManager group
    pub fn put(&mut self, destination: NameType, data : Data) {
        let message_id = self.get_next_message_id();
        let message = RoutingMessage {
            destination : DestinationAddress::Direct(destination),
            source      : SourceAddress::Direct(self.id.name()),
            orig_message: None,
            message_type: MessageType::PutData(data),
            message_id  : message_id,
            authority   : Authority::Unknown,
        };

        ignore(self.send_swarm_or_parallel(&message));
    }

    /// Add something to the network, will always go via ClientManager group
    pub fn post(&mut self, destination: NameType, data : Data) {
        let message_id = self.get_next_message_id();
        let message = RoutingMessage {
            destination : DestinationAddress::Direct(destination),
            source      : SourceAddress::Direct(self.id.name()),
            orig_message: None,
            message_type: MessageType::Post(data),
            message_id  : message_id,
            authority   : Authority::Unknown,
        };

        ignore(self.send_swarm_or_parallel(&message));
    }

    pub fn delete(&mut self, _destination: NameType, _data : Data) {
        unimplemented!()
    }

    /// Refresh the content in the close group nodes of group address content::name.
    /// This method needs to be called when churn is triggered.
    /// all the group members need to call this, otherwise it will not be resolved as a valid
    /// content.
    pub fn refresh(&mut self, type_tag: u64, from_group: NameType, content: Bytes) {
        let message_id = self.get_next_message_id();
        let message = RoutingMessage {
            destination : DestinationAddress::Direct(from_group.clone()),
            source      : SourceAddress::Direct(self.id.name()),
            orig_message: None,
            message_type: MessageType::Refresh(type_tag, content),
            message_id  : message_id,
            authority   : Authority::Unknown,
        };

        ignore(self.send_swarm_or_parallel(&message));
    }

    /// RoutingMembrane::Run starts the membrane
    pub fn run(&mut self) {
        // First send FindGroup request
        match self.bootstrap.clone() {
            Some((ref bootstrap_endpoint, _)) => {
                let find_group_msg = self.construct_find_group_msg();
                // FIXME: act on error to send; don't over clone bootstrap_endpoint
                ignore(encode(&find_group_msg).map(|msg|self.connection_manager
                    .send(bootstrap_endpoint.clone(), msg)));
            },
            None => {
                // routing_table is still empty now, but check
                // should never happen
                if self.routing_table.size() == 0 {
                    // only for a self-relocated node is this a normal situation.
                    if !self.id.is_self_relocated() {
                        panic!("No connections to get started.");
                    }
                }
            }
        }

        info!("Started Membrane loop");
        loop {
            match self.event_input.recv() {
                Err(_) => (),
                Ok(crust::Event::NewMessage(endpoint, bytes)) => {
                    let message = match decode::<SignedMessage>(&bytes) {
                        Ok(message) => message,
                        Err(_)      => continue,
                    };

                    match self.lookup_endpoint(&endpoint) {
                        // we hold an active connection to this endpoint,
                        // mapped to a name in our routing table
                        Some(ConnectionName::Routing(name)) => {
                            ignore(self.message_received(&ConnectionName::Routing(name),
                                                         message));
                        },
                        // we hold an active connection to this endpoint,
                        // mapped to a name in our relay map
                        Some(ConnectionName::Relay(_)) => {
                            let message = match message.get_routing_message() {
                                Ok(message) => message,
                                Err(_)      => continue,
                            };
                            // Forward
                            ignore(self.send_swarm_or_parallel_or_relay(&message));
                        },
                        Some(ConnectionName::OurBootstrap(bootstrap_node_name)) => {
                            ignore(self.message_received(
                                       &ConnectionName::Routing(bootstrap_node_name),
                                       message));
                        },
                        Some(ConnectionName::UnidentifiedConnection) => {
                            // only expect WhoAreYou or IAm message
                            match self.handle_unknown_connect_request(&endpoint, message) {
                                Ok(_) => {},
                                Err(_) => {
                                    // on any error, handle as WhoAreYou/IAm
                                    let _ = self.handle_who_are_you(&endpoint, bytes);
                                },
                            }

                        },
                        None => {
                            // FIXME: probably the 'unidentified connection' is useless state;
                            // only good for pruning later on.
                            // If we don't know the sender, only accept a connect request
                            match self.handle_unknown_connect_request(&endpoint, message) {
                                Ok(_) => {},
                                Err(_) => {
                                    // on any error, handle as WhoAreYou/IAm
                                    let _ = self.handle_who_are_you(&endpoint, bytes);
                                },
                            }
                        }
                    }
                },
                Ok(crust::Event::NewConnection(endpoint)) => {
                    self.handle_new_connection(endpoint);
                },
                Ok(crust::Event::LostConnection(endpoint)) => {
                    self.handle_lost_connection(endpoint);
                }
            };
        }
    }

    fn my_source_address(&self) -> SourceAddress {
        self.bootstrap.clone().map(|(_, name)| {
            SourceAddress::RelayedForNode(name, self.id.name().clone())
        })
        .unwrap_or(SourceAddress::Direct(self.id.name().clone()))
    }

    ///
    fn handle_unknown_connect_request(&mut self, endpoint: &Endpoint, message: SignedMessage)
            -> RoutingResult {

        //let (serialised_connect_request, signature) = match message.clone() {
        //    Message::Signed(serialised_cr, signature) => (serialised_cr, signature),
        //    Message::Unsigned(_) => return Err(RoutingError::NotEnoughSignatures)
        //};

        let routing_message = try!(message.get_routing_message());
        let connect_request = match routing_message.message_type {
            MessageType::ConnectRequest(ref request) => request.clone(),
            _ => return Ok(()), // To be changed to Parse error
        };

        let our_authority = our_authority(&routing_message, &self.routing_table);

        // only accept unrelocated Ids from unknown connections
        if connect_request.requester_fob.is_relocated() {
            return Err(RoutingError::RejectedPublicId);
        }

        // if the PublicId is not relocated,
        // only accept the connection into the RelayMap.
        // This will enable this connection to bootstrap or act as a client.
        let mut routing_msg = try!(routing_message.create_reply(&self.id.name(), &our_authority));
        routing_msg.message_type = MessageType::ConnectResponse(ConnectResponse {
                    requester_local_endpoints: connect_request.local_endpoints.clone(),
                    requester_external_endpoints: connect_request.external_endpoints.clone(),
                    receiver_local_endpoints: self.accepting_on.clone(),
                    receiver_external_endpoints: vec![],
                    requester_id: connect_request.requester_id.clone(),
                    receiver_id: self.id.name().clone(),
                    receiver_fob: PublicId::new(&self.id),
                    serialised_connect_request: message.encoded_body().clone(),
                    connect_request_signature: message.signature().clone()
                });

        let signed_message = try!(SignedMessage::new(&routing_msg, self.id.signing_private_key()));
        let serialised_msg = try!(encode(&signed_message));

        self.relay_map.add_ip_node(connect_request.requester_fob, endpoint.clone());
        self.relay_map.remove_unknown_connection(endpoint);

        debug_assert!(self.relay_map.contains_endpoint(&endpoint));

        match self.connection_manager.send(endpoint.clone(), serialised_msg) {
            Ok(_)  => Ok(()),
            Err(e) => Err(RoutingError::Io(e))
        }
    }

    /// When CRUST receives a connect to our listening port and establishes a new connection,
    /// the endpoint is given here as new connection
    fn handle_new_connection(&mut self, endpoint : Endpoint) {
      info!("CRUST::NewConnection on {:?}", endpoint);
        self.drop_bootstrap();
        match self.lookup_endpoint(&endpoint) {
            Some(ConnectionName::Routing(name)) => {
                // should not occur; if the endpoint is in the lookup map of routing table,
                // it was already marked online.
                info!("DEBUG: NewConnection {:?} on already connected endpoint {:?} in RT.",
                    endpoint, name);
                match self.routing_table.mark_as_connected(&endpoint) {
                    Some(peer_name) => {
                        info!("RT (size : {:?}) Marked peer {:?} as connected on endpoint {:?}",
                                 self.routing_table.size(), peer_name, endpoint);
                        // FIXME: the presence of this debug assert indicates
                        // that the logic for unconnected RT nodes is not quite right.
                        debug_assert!(peer_name == name);
                    },
                    None => { }
                };
            },
            Some(ConnectionName::Relay(_)) => {
                // this endpoint is already present in the relay lookup_map
                // nothing to do
            },
            Some(ConnectionName::OurBootstrap(_)) => {
                // FIXME: for now do nothing
            },
            Some(ConnectionName::UnidentifiedConnection) => {
                // again, already connected so examine later
            },
            None => {
                self.relay_map.register_unknown_connection(endpoint.clone());
                // Send "Who are you?" message
                ignore(self.send_who_are_you_msg(endpoint));
            }
      }
    }

    /// When CRUST reports a lost connection, ensure we remove the endpoint anywhere
    /// TODO: A churn event might be triggered
    fn handle_lost_connection(&mut self, endpoint : Endpoint) {
        // Make sure the endpoint is dropped anywhere
        // The relay map will automatically drop the Name if the last endpoint to it is dropped
        self.relay_map.remove_unknown_connection(&endpoint);
        self.relay_map.drop_endpoint(&endpoint);
        let mut trigger_handle_churn = false;
        match self.routing_table.lookup_endpoint(&endpoint) {
            Some(name) => {
                trigger_handle_churn = self.routing_table
                    .address_in_our_close_group_range(&name);
                self.routing_table.drop_node(&name);
                info!("RT (size : {:?}) connection {:?} disconnected for {:?}.",
                    self.routing_table.size(), endpoint, name);
            },
            None => {}
        };
        let mut drop_bootstrap = false;
        match self.bootstrap {
            Some((ref bootstrap_endpoint, _)) => {
                if &endpoint == bootstrap_endpoint {
                    info!("Bootstrap connection disconnected by relay node.");
                    self.connection_manager.drop_node(endpoint);
                    drop_bootstrap = true;
                }
            },
            None => {}
        };
        if drop_bootstrap { self.bootstrap = None; }

        if trigger_handle_churn {
            info!("Handle CHURN lost node");
            let mut close_group : Vec<NameType> = self.routing_table
                .our_close_group().iter()
                .map(|node_info| node_info.fob.name())
                .collect::<Vec<NameType>>();
            close_group.insert(0, self.id.name().clone());
            let churn_actions = self.mut_interface().handle_churn(close_group);
            for action in churn_actions {
                match action {
                    MethodCall::Put { destination: x, content: y, } => self.put(x, y),
                    MethodCall::Get { name: x, data_request: y } => self.get(x, y),
                    MethodCall::Refresh { type_tag, from_group, payload } => self.refresh(type_tag, from_group, payload),
                    MethodCall::Post { destination: x, content: y, } => self.post(x, y),
                    MethodCall::Delete { name: x, data : y } => self.delete(x, y),
                    MethodCall::Forward { destination } =>
                        info!("IGNORED: on handle_churn MethodCall:Forward {} is not a Valid action", destination),
                    MethodCall::Reply { data: _data } =>
                        info!("IGNORED: on handle_churn MethodCall:Reply is not a Valid action")
                };
            }
        };
    }

    fn construct_find_group_msg(&mut self) -> RoutingMessage {
        let name   = self.id.name().clone();
        let message_id = self.get_next_message_id();

        RoutingMessage {
            destination  : DestinationAddress::Direct(name.clone()),
            source       : SourceAddress::Direct(name.clone()),
            orig_message : None,
            message_type : MessageType::FindGroup,
            message_id   : message_id,
            authority    : Authority::ManagedNode,
        }
    }

    /// This the fundamental functional function in routing.
    /// It only handles messages received from connections in our routing table;
    /// i.e. this is a pure SAFE message (and does not function as the start of a relay).
    /// If we are the relay node for a message from the SAFE network to a node we relay for,
    /// then we will pass out the message to the client or bootstrapping node;
    /// no relay-messages enter the SAFE network here.
    fn message_received(&mut self,
                        received_from       : &ConnectionName,
                        message_wrap        : SignedMessage,
                       ) -> RoutingResult {
        match received_from {
            &ConnectionName::Routing(_) => { },
            _ => return Err(RoutingError::Response(ResponseError::InvalidRequest))
        };

        let message = try!(message_wrap.get_routing_message());

        // filter check
        if self.filter.check(&message.get_filter()) {
            // should just return quietly
            return Err(RoutingError::FilterCheckFailed);
        }
        // add to filter
        self.filter.add(message.get_filter());

        // Caching on GetData and GetDataRequest
        match message.message_type {
            // Add to cache, only for ImmutableData; For StructuredData caching
            // can result in old versions being returned.
            MessageType::GetDataResponse(ref response) => {
                match response.data {
                    Data::ImmutableData(ref immutable_data) => {
                        let from = message.from_group()
                                          .unwrap_or(message.non_relayed_source());

                        ignore(self.mut_interface().handle_cache_put(
                            message.from_authority(),
                            from,
                            Data::ImmutableData(immutable_data.clone())));
                    },
                    _ => {}
                }
            },
            // check cache
            MessageType::GetData(ref data_request) => {
                let from = message.from_group()
                                  .unwrap_or(message.non_relayed_source());

                let method_call = self.mut_interface().handle_cache_get(
                                data_request.clone(),
                                message.non_relayed_destination(),
                                from);

                match method_call {
                    Ok(MethodCall::Reply { data }) => {
                        let response = GetDataResponse {
                            data           : data,
                            orig_request   : message_wrap.clone(),
                            group_pub_keys : BTreeMap::new()
                        };
                        let our_authority = our_authority(&message, &self.routing_table);
                        ignore(self.send_reply(
                            &message, our_authority, MessageType::GetDataResponse(response)));
                    },
                    _ => (),

                }
            },
            _ => {}
        }

        // Forward
        ignore(self.send_swarm_or_parallel_or_relay(&message));

        let address_in_close_group_range =
            self.address_in_close_group_range(&message.non_relayed_destination());

        // Handle FindGroupResponse
        match  message.message_type {
            MessageType::FindGroupResponse(ref vec_of_public_ids) =>
                ignore(self.handle_find_group_response(
                            vec_of_public_ids.clone(),
                            address_in_close_group_range.clone())),
             _ => (),
        };

        if !address_in_close_group_range {
            return Ok(());
        }

        // Drop message before Sentinel check if it is a direct message type (Connect, ConnectResponse)
        // and this node is in the group but the message destination is another group member node.
        match  message.message_type {
            MessageType::ConnectRequest(_) |
            MessageType::ConnectResponse(_) =>
                            if message.non_relayed_destination() != self.id.name()  {
                                // "not for me"
                                return Ok(()); },
            _ => (),
        }
        //
        // pre-sentinel message handling
        match message.message_type {
            // MessageType::GetKey => self.handle_get_key(header, body),
            // MessageType::GetGroupKey => self.handle_get_group_key(header, body),
            MessageType::ConnectRequest(request) => self.handle_connect_request(request, message_wrap),
            _ => {
                // Sentinel check

                // switch message type
                match message.message_type {
                    MessageType::ConnectResponse(response) => self.handle_connect_response(response),
                    MessageType::FindGroup => self.handle_find_group(message),
                    // Handled above for some reason.
                    //MessageType::FindGroupResponse(find_group_response) => self.handle_find_group_response(find_group_response),
                    MessageType::GetData(ref request) => self.handle_get_data(message_wrap,
                        message.clone(), request.clone()),
<<<<<<< HEAD
                    MessageType::GetDataResponse(ref response) => {
                        match message.from_group() {
                            None => self.handle_client_get_data_response(message_wrap, message.clone(), response.clone()),
                            Some(_) => self.handle_group_get_data_response(message_wrap, message.clone(), response.clone()),
                        }
                    },
                    MessageType::PutData(ref data) => self.handle_put_data(message_wrap, message.clone(), data.clone()),
                    MessageType::PutDataResponse(ref response, ref _map) => {
                        match message.from_group() {
                            None => self.handle_client_put_data_response(message_wrap, message.clone(), response.clone()),
                            Some(_) => self.handle_group_put_data_response(message_wrap, message.clone(), response.clone()),
                        }
                    },
=======
                    MessageType::GetDataResponse(ref response) =>
                        self.handle_get_data_response(message_wrap, message.clone(), response.clone()),
                    MessageType::PutData(ref data) => {
                        match message.source.actual_source() {
                            Address::Node(name) => self.handle_group_put_data(message_wrap, message.clone(), data.clone(), name),
                            Address::Client(name) => self.handle_client_put_data(message_wrap, message.clone(), data.clone(), name),
                        }
                    },
                    MessageType::PutDataResponse(ref response, _)
                        => self.handle_put_data_response(message_wrap, message.clone(), response.clone()),
>>>>>>> d1851319
                    MessageType::PutPublicId(ref id) => self.handle_put_public_id(message_wrap, message.clone(), id.clone()),
                    MessageType::Refresh(ref tag, ref data) => self.handle_refresh(message.clone(), tag.clone(), data.clone()),
                    MessageType::Post(ref data) => self.handle_post(message_wrap, message.clone(), data.clone()),
                    MessageType::PostResponse(ref response, _)
                        => self.handle_post_response(message_wrap,
                                                     message.clone(),
                                                     response.clone()),
                    _ => {
                        Err(RoutingError::UnknownMessageType)
                    }
                }
            }
        }
    }

    /// Scan all passing messages for the existance of nodes in the address space.
    /// If a node is detected with a name that would improve our routing table,
    /// then try to connect.  During a delay of 5 seconds, we collapse
    /// all re-occurances of this name, and block a new connect request
    /// TODO: The behaviour of this function has been adapted to serve as a filter
    /// to cover for the lack of a filter on FindGroupResponse
    fn refresh_routing_table(&mut self, from_node : &NameType) {
      // disable refresh when scanning on small routing_table size
      let time_now = SteadyTime::now();
      if !self.connection_cache.contains_key(from_node) {
          if self.routing_table.check_node(from_node) {
              ignore(self.send_connect_request_msg(&from_node));
          }
          self.connection_cache.entry(from_node.clone())
              .or_insert(time_now);
       }

       let mut prune_blockage : Vec<NameType> = Vec::new();
       for (blocked_node, time) in self.connection_cache.iter_mut() {
           // clear block for nodes
           if time_now - *time > Duration::seconds(10) {
               prune_blockage.push(blocked_node.clone());
           }
       }
       for prune_name in prune_blockage {
           self.connection_cache.remove(&prune_name);
       }
    }

    // -----Name-based Send Functions----------------------------------------

    fn send_out_as_relay(&mut self, name: &IdType, msg: Bytes) {
        let mut failed_endpoints : Vec<Endpoint> = Vec::new();
        match self.relay_map.get_endpoints(name) {
            Some(&(_, ref endpoints)) => {
                for endpoint in endpoints {
                    match self.connection_manager.send(endpoint.clone(), msg.clone()) {
                        Ok(_) => break,
                        Err(_) => {
                            info!("Dropped relay connection {:?} on failed attempt
                                to relay for node {:?}", endpoint, name);
                            failed_endpoints.push(endpoint.clone());
                        }
                    };
                }
            },
            None => {}
        };
        for failed_endpoint in failed_endpoints {
            self.relay_map.drop_endpoint(&failed_endpoint);
            self.connection_manager.drop_node(failed_endpoint);
        }
    }

    fn send_swarm_or_parallel(&self, msg : &RoutingMessage) -> Result<(), RoutingError> {
        let name = msg.non_relayed_destination();

        if self.routing_table.size() > 0 {
            let signed_message = try!(SignedMessage::new(&msg, self.id.signing_private_key()));
            let bytes = try!(encode(&signed_message));

            for peer in self.routing_table.target_nodes(&name) {
                match peer.connected_endpoint {
                    Some(peer_endpoint) => {
                        ignore(self.connection_manager.send(peer_endpoint, bytes.clone()));
                    },
                    None => {}
                };
            }
            Ok(())
        } else {
            match self.bootstrap {
                Some((ref bootstrap_endpoint, _)) => {

                    let msg = try!(SignedMessage::new(msg, &self.id.signing_private_key()));
                    let msg = try!(encode(&msg));

                    match self.connection_manager.send(bootstrap_endpoint.clone(), msg) {
                        Ok(_)  => Ok(()),
                        Err(e) => Err(RoutingError::Io(e))
                    }},
                None => Err(RoutingError::FailedToBootstrap)
            }
        }
    }

    fn send_swarm_or_parallel_or_relay(&mut self, msg: &RoutingMessage)
        -> Result<(), RoutingError> {

        let dst = msg.destination_address();

        if dst.non_relayed_destination() == self.id.name() {
            let msg = try!(SignedMessage::new(msg, &self.id.signing_private_key()));
            let msg = try!(encode(&msg));

            match dst {
                DestinationAddress::RelayToClient(_, public_key) => {
                    self.send_out_as_relay(&IdType::Client(public_key), msg.clone());
                },
                DestinationAddress::RelayToNode(_, node_address) => {
                    self.send_out_as_relay(&IdType::Node(node_address), msg.clone());
                },
                DestinationAddress::Direct(_) => {},
            }
            Ok(())
        }
        else {
            self.send_swarm_or_parallel(msg)
        }
    }

    fn send_connect_request_msg(&mut self, peer_id: &NameType) -> RoutingResult {
        // FIXME: We're sending all accepting connections as local since we don't differentiate
        // between local and external yet.
        let connect_request = ConnectRequest {
            local_endpoints: self.accepting_on.clone(),
            external_endpoints: vec![],
            requester_id: self.id.name().clone(),
            receiver_id: peer_id.clone(),
            requester_fob: PublicId::new(&self.id),
        };

        let message =  RoutingMessage {
            destination  : DestinationAddress::Direct(peer_id.clone()),
            source       : self.my_source_address(),
            orig_message : None,
            message_type : MessageType::ConnectRequest(connect_request),
            message_id   : self.get_next_message_id(),
            authority    : Authority::ManagedNode
        };

        self.send_swarm_or_parallel(&message)
    }

    // ---- Who Are You ---------------------------------------------------------

    fn handle_who_are_you(&mut self, endpoint: &Endpoint, serialised_message: Bytes)
        -> RoutingResult {
        match decode::<WhoAreYou>(&serialised_message) {
            Ok(who_are_you_msg) => {
                ignore(self.send_i_am_msg(endpoint.clone(), who_are_you_msg.nonce));
                Ok(())
            },
            Err(_) => match decode::<IAm>(&serialised_message) {
                Ok(i_am_msg) => {
                    // FIXME: validate signature of nonce
                    ignore(self.handle_i_am(endpoint.clone(), i_am_msg));
                    Ok(())
                },
                Err(_) => Err(RoutingError::UnknownMessageType)
            }
        }
    }

    fn handle_i_am(&mut self, endpoint: Endpoint, i_am: IAm) -> RoutingResult {
        let mut trigger_handle_churn = false;
        match i_am.public_id.is_relocated() {
            // if it is relocated, we consider the connection for our routing table
            true => {
                // check we have a cache for his public id from the relocation procedure
                match self.public_id_cache.get(&i_am.public_id.name()) {
                    Some(cached_public_id) => {
                        // check the full fob received corresponds, not just the names
                        if cached_public_id == &i_am.public_id {
                            let peer_endpoints = vec![endpoint.clone()];
                            let peer_node_info = NodeInfo::new(i_am.public_id.clone(), peer_endpoints,
                                Some(endpoint.clone()));
                            // FIXME: node info cloned for debug printout below
                            let (added, _) = self.routing_table.add_node(peer_node_info.clone());
                            // TODO: drop dropped node in connection_manager
                            if !added {
                                info!("RT (size : {:?}) refused connection on {:?} as {:?}
                                    from routing table.", self.routing_table.size(),
                                    endpoint, i_am.public_id.name());
                                self.relay_map.remove_unknown_connection(&endpoint);
                                self.connection_manager.drop_node(endpoint);
                                return Err(RoutingError::RefusedFromRoutingTable); }
                            info!("RT (size : {:?}) added connected node {:?} on {:?}",
                                self.routing_table.size(), peer_node_info.fob.name(), endpoint);
                            trigger_handle_churn = self.routing_table
                                .address_in_our_close_group_range(&peer_node_info.fob.name());
                        } else {
                            info!("I Am, relocated name {:?} conflicted with cached fob.",
                                i_am.public_id.name());
                            self.relay_map.remove_unknown_connection(&endpoint);
                            self.connection_manager.drop_node(endpoint);
                        }
                    },
                    None => {
                        // if we are connecting to an existing group
      // FIXME: ConnectRequest had target name signed by us; so no state held on response
      // I Am by default just has a nonce; now we will accept everyone, but we can avoid state,
      // by repeating the Who Are You message, this time with the nonce as his name.
      // So we check if the doubly signed nonce is his name, if so, add him to RT;
      // if not do second WhoAreYou as above;
      // we can do 512 + 1 bit to flag and break an endless loop
                        match self.routing_table.check_node(&i_am.public_id.name()) {
                            true => {
                                let peer_endpoints = vec![endpoint.clone()];
                                let peer_node_info = NodeInfo::new(i_am.public_id.clone(),
                                    peer_endpoints, Some(endpoint.clone()));
                                // FIXME: node info cloned for debug printout below
                                let (added, _) = self.routing_table.add_node(
                                    peer_node_info.clone());
                                // TODO: drop dropped node in connection_manager
                                if !added {
                                    info!("RT (size : {:?}) refused connection on {:?} as {:?}
                                        from routing table.", self.routing_table.size(),
                                        endpoint, i_am.public_id.name());
                                    self.relay_map.remove_unknown_connection(&endpoint);
                                    self.connection_manager.drop_node(endpoint);
                                    return Err(RoutingError::RefusedFromRoutingTable); }
                                info!("RT (size : {:?}) added connected node {:?} on {:?}",
                                    self.routing_table.size(), peer_node_info.fob.name(), endpoint);
                                trigger_handle_churn = self.routing_table
                                    .address_in_our_close_group_range(&peer_node_info.fob.name());
                            },
                            false => {
                                info!("Dropping connection on {:?} as {:?} is relocated,
                                    but not cached, or marked in our RT.",
                                    endpoint, i_am.public_id.name());
                                self.relay_map.remove_unknown_connection(&endpoint);
                                self.connection_manager.drop_node(endpoint);
                            }
                        };
                    }
                }
            },
            // if it is not relocated, we consider the connection for our relay_map
            // but with unknown connect request we already successfully relay for an relocated node
            false => {
                info!("I Am unrelocated {:?} on {:?}. Not Acting on this result.",
                    i_am.public_id.name(), endpoint);
            }
        };
        if trigger_handle_churn {
            info!("Handle CHURN new node {:?}", i_am.public_id.name());
            let mut close_group : Vec<NameType> = self.routing_table
                    .our_close_group().iter()
                    .map(|node_info| node_info.fob.name())
                    .collect::<Vec<NameType>>();
            close_group.insert(0, self.id.name().clone());
            let churn_actions = self.mut_interface().handle_churn(close_group);
            for action in churn_actions {
                match action {
                    MethodCall::Put { destination: x, content: y, } => self.put(x, y),
                    MethodCall::Get { name: x, data_request: y, } => self.get(x, y),
                    MethodCall::Refresh { type_tag, from_group, payload } => self.refresh(type_tag, from_group, payload),
                    MethodCall::Post { destination: x, content: y } => self.post(x, y),
                    MethodCall::Delete { name: x, data : y } => self.delete(x, y),
                    MethodCall::Forward { destination } =>
                        info!("IGNORED: on handle_churn MethodCall:Forward {} is not a Valid action", destination),
                    MethodCall::Reply { data: _data } =>
                        info!("IGNORED: on handle_churn MethodCall:Reply is not a Valid action")
                };
            }
        }
        Ok(())
    }

    fn send_who_are_you_msg(&mut self, endpoint: Endpoint) -> RoutingResult {
        let message = try!(encode(&WhoAreYou {nonce : 0u8}));
        ignore(self.connection_manager.send(endpoint, message));
        Ok(())
    }

    fn send_i_am_msg(&mut self, endpoint: Endpoint, _nonce : u8) -> RoutingResult {
        // FIXME: sign proper nonce
        let message = try!(encode(&IAm {public_id : PublicId::new(&self.id)}));
        ignore(self.connection_manager.send(endpoint, message));
        Ok(())
    }

    // -----Address and various functions----------------------------------------

    fn drop_bootstrap(&mut self) {
        match self.bootstrap {
            Some((ref endpoint, name)) => {
                if self.routing_table.size() > 0 {
                    info!("Dropped bootstrap on {:?} {:?}", endpoint, name);
                    self.connection_manager.drop_node(endpoint.clone());
                }
            },
            None => {}
        };
        self.bootstrap = None;
    }

    fn address_in_close_group_range(&self, address: &NameType) -> bool {
        if self.routing_table.size() < types::QUORUM_SIZE  ||
           *address == self.id.name().clone()
        {
            return true;
        }

        match self.routing_table.our_close_group().last() {
            Some(furthest_close_node) => {
                closer_to_target_or_equal(&address, &furthest_close_node.id(), &self.id.name())
            },
            None => false  // ...should never reach here
        }
    }

    fn get_next_message_id(&mut self) -> MessageId {
        let temp = self.next_message_id;
        self.next_message_id = self.next_message_id.wrapping_add(1);
        return temp;
    }

    fn lookup_endpoint(&self, endpoint: &Endpoint) -> Option<ConnectionName> {
        // prioritise routing table
        match self.routing_table.lookup_endpoint(&endpoint) {
            Some(name) => Some(ConnectionName::Routing(name)),
            // secondly look in the relay_map
            None => match self.relay_map.lookup_endpoint(&endpoint) {
                Some(name) => Some(ConnectionName::Relay(name)),
                // check to see if it is our bootstrap_endpoint
                None => match self.bootstrap {
                    Some((ref bootstrap_ep, ref bootstrap_name)) => {
                        if bootstrap_ep == endpoint {
                            Some(ConnectionName::OurBootstrap(bootstrap_name.clone()))
                        } else {
                            None
                        }
                    },
                    None => match self.relay_map.lookup_unknown_connection(&endpoint) {
                        true => Some(ConnectionName::UnidentifiedConnection),
                        false => None
                    }
                }
            }
        }
    }

    // -----Message Handlers from Routing Table connections----------------------------------------

    // Routing handle put_data
    fn handle_group_put_data(&mut self, signed_message: SignedMessage, message: RoutingMessage,
                       data: Data, source: NameType) -> RoutingResult {
        let our_authority = our_authority(&message, &self.routing_table);
        let from_authority = message.from_authority();
        let from = message.source_address();
        //let to = message.send_to();
        let to = message.destination_address();
        let mut quorum = types::QUORUM_SIZE;

        if self.routing_table.size() < types::QUORUM_SIZE {
            quorum = self.routing_table.size();
        }

        let source_authority = match message.authority.clone() {
            Authority::ClientManager(name) => name,
            Authority::NaeManager(name)    => name,
            Authority::NodeManager(name)   => name,
            Authority::ManagedNode      => return Err(RoutingError::BadAuthority),
            Authority::ManagedClient(_) => return Err(RoutingError::BadAuthority),
            Authority::Client(_)        => return Err(RoutingError::BadAuthority),
            Authority::Unknown          => return Err(RoutingError::BadAuthority),
        };

        let resolved = match self.put_sentinel.add_claim(
                        SentinelPutRequest::new(message.clone(), data.clone(),
                                                our_authority.clone(), source_authority),
                        source, signed_message.signature().clone(),
                        signed_message.encoded_body().clone(), quorum) {
                            Some(result) =>  match  result {
                                AddResult::RequestKeys(_) => {
                                    // Get Key Request
                                    return Ok(())
                                },
                                AddResult::Resolved(request, serialised_claim) => (request, serialised_claim)
                                },
                            None => return Ok(())
                        };
        match self.mut_interface().handle_put(our_authority.clone(), from_authority, from, to, data.clone()) {
            Ok(method_calls) => {
                for method_call in method_calls {
                    match method_call {
                        MethodCall::Put { destination: x, content: y, } => self.put(x, y),
                        MethodCall::Get { name: x, data_request: y, } => self.get(x, y),
                        MethodCall::Refresh { type_tag, from_group, payload } => self.refresh(type_tag, from_group, payload),
                        MethodCall::Post { destination: x, content: y, } => self.post(x, y),
                        MethodCall::Delete { name: x, data: y } => self.delete(x, y),
                        MethodCall::Forward { destination } => {
                            let message_id = self.get_next_message_id();
                            let msg = RoutingMessage {
                                destination : DestinationAddress::Direct(resolved.0.destination_group.clone()),
                                source      : SourceAddress::Direct(self.id.name()),
                                orig_message: None,
                                message_type: MessageType::PutData(resolved.0.data.clone()),
                                message_id  : message_id,
                                authority   : our_authority.clone(),
                            };
                            let signed_msg = SignedMessage::new(&msg, self.id.signing_private_key());
                            ignore(self.forward(&signed_msg.unwrap(), &msg, destination));
                        },
                        MethodCall::Reply { data } => {
                            let msg = RoutingMessage {
                                destination : DestinationAddress::Direct(resolved.0.destination_group),
                                source      : SourceAddress::Direct(self.id.name()),
                                orig_message: None,
                                message_type: MessageType::PutData(data),
                                message_id  : resolved.0.message_id,
                                authority   : our_authority.clone(),
                            };
                            try!(self.send_reply(&msg, our_authority.clone(),
                                                 MessageType::PutData(resolved.0.data.clone())));
                        }
                    }
                }
            },
            Err(InterfaceError::Abort) => {},
            Err(InterfaceError::Response(error)) => {
                let signed_error = ErrorReturn {
                    error: error,
                    orig_request: signed_message
                };
                let group_pub_keys = if our_authority.is_group() {
                    self.group_pub_keys()
                }
                else {
                    BTreeMap::new()
                };
                try!(self.send_reply(&message,
                                     our_authority.clone(),
                                     MessageType::PutDataResponse(signed_error, group_pub_keys)));
            }
        }
        Ok(())
    }

    // Routing handle put_data
    fn handle_client_put_data(&mut self, signed_message: SignedMessage, message: RoutingMessage,
                       data: Data, source: PublicKey) -> RoutingResult {
        let our_authority = our_authority(&message, &self.routing_table);
        let from_authority = message.from_authority();
        let from = message.source_address();
        //let to = message.send_to();
        let to = message.destination_address();

        if !signed_message.verify_signature(&source) {
            return Err(RoutingError::FailedSignature);
        }

        match self.mut_interface().handle_put(our_authority.clone(), from_authority, from, to, data) {
            Ok(method_calls) => {
                for method_call in method_calls {
                    match method_call {
                        MethodCall::Put { destination: x, content: y, } => self.put(x, y),
                        MethodCall::Get { name: x, data_request: y, } => self.get(x, y),
                        MethodCall::Refresh { type_tag, from_group, payload } => self.refresh(type_tag, from_group, payload),
                        MethodCall::Post { destination: x, content: y, } => self.post(x, y),
                        MethodCall::Delete { name: x, data : y } => self.delete(x, y),
                        MethodCall::Forward { destination } =>
                            ignore(self.forward(&signed_message, &message, destination)),
                        MethodCall::Reply { data } =>
                            ignore(self.send_reply(&message, our_authority.clone(), MessageType::PutData(data))),
                    }
                }
            },
            Err(InterfaceError::Abort) => {},
            Err(InterfaceError::Response(error)) => {
                let signed_error = ErrorReturn {
                    error: error,
                    orig_request: signed_message
                };

                let group_pub_keys = if our_authority.is_group() {
                    self.group_pub_keys()
                }
                else {
                    BTreeMap::new()
                };

                try!(self.send_reply(&message,
                                     our_authority.clone(),
                                     MessageType::PutDataResponse(signed_error,
                                                                  group_pub_keys)));
            }
        }
        Ok(())
    }

    fn handle_post(&mut self, signed_message: SignedMessage, message: RoutingMessage, data: Data)
            -> RoutingResult {
        let our_authority = our_authority(&message, &self.routing_table);
        let from_authority = message.from_authority();
        let from = message.source_address();
        let to = message.destination_address();

        match self.mut_interface().handle_post(our_authority.clone(), from_authority, from, to, data) {
            Ok(method_calls) => {
                for method_call in method_calls {
                    match method_call {
                        MethodCall::Put { destination: x, content: y, } => self.put(x, y),
                        MethodCall::Get { name: x, data_request: y, } => self.get(x, y),
                        MethodCall::Refresh { type_tag, from_group, payload } => self.refresh(type_tag, from_group, payload),
                        MethodCall::Post { destination: x, content: y, } => self.post(x, y),
                        MethodCall::Delete { name: x, data : y } => self.delete(x, y),
                        MethodCall::Forward { destination } =>
                            ignore(self.forward(&signed_message, &message, destination)),
                        MethodCall::Reply { data } =>
                            ignore(self.send_reply(&message, our_authority.clone(), MessageType::Post(data))),
                    }
                }
            },
            Err(InterfaceError::Abort) => {},
            Err(InterfaceError::Response(error)) => {
                let signed_error = ErrorReturn {
                    error        : error,
                    orig_request : signed_message
                };

                let group_pub_keys = if our_authority.is_group() {
                    self.group_pub_keys()
                }
                else {
                    BTreeMap::new()
                };

                try!(self.send_reply(&message,
                                     our_authority.clone(),
                                     MessageType::PostResponse(signed_error,
                                                               group_pub_keys)));
            }
        }
        Ok(())
    }

    fn send_reply(&mut self,
                  routing_message : &RoutingMessage,
                  our_authority   : Authority,
                  msg             : MessageType) -> RoutingResult {
        let mut message = try!(routing_message.create_reply(&self.id.name(), &our_authority));

        message.message_type = msg;
        message.authority    = our_authority;

        self.send_swarm_or_parallel_or_relay(&message)
    }

    fn handle_group_put_data_response(&mut self, signed_message: SignedMessage,
            message: RoutingMessage, response: ErrorReturn) -> RoutingResult {
        info!("Handle group PUT data response.");
        let our_authority = our_authority(&message, &self.routing_table);
        let from_authority = message.from_authority();
        let from = message.source.clone();
        let mut quorum = types::QUORUM_SIZE;

        let source = match message.source.actual_source() {
            Address::Node(name) => name,
            _ => return Err(RoutingError::BadAuthority),
        };

        if self.routing_table.size() < types::QUORUM_SIZE {
            quorum = self.routing_table.size();
        }

        let resolved = match self.put_response_sentinel.add_claim(
            SentinelPutResponse::new(message.clone(), response.clone(), our_authority.clone()),
            source, signed_message.signature().clone(),
            signed_message.encoded_body().clone(), quorum) {
                Some(result) =>  match  result {
                    AddResult::RequestKeys(_) => {
                        // Get Key Request
                        return Ok(())
                    },
                    AddResult::Resolved(request, serialised_claim) => (request, serialised_claim)
                },
                None => return Ok(())
        };

        for method_call in self.mut_interface().handle_put_response(from_authority, from, response.error.clone()) {
            match method_call {
                MethodCall::Put { destination: x, content: y, } => self.put(x, y),
                MethodCall::Get { name: x, data_request: y, } => self.get(x, y),
                MethodCall::Refresh { type_tag, from_group, payload } => self.refresh(type_tag, from_group, payload),
                MethodCall::Post { destination: x, content: y, } => self.post(x, y),
                MethodCall::Delete { name: x, data : y } => self.delete(x, y),
                MethodCall::Forward { destination } => {
                    let message_id = self.get_next_message_id();
                    let message = RoutingMessage {
                        destination  : DestinationAddress::Direct(resolved.0.destination_group.clone()),
                        source       : SourceAddress::Direct(self.id.name()),
                        orig_message : None,
                        message_type : MessageType::PutDataResponse(resolved.0.response.clone(), self.group_pub_keys()),
                        message_id   : message_id,
                        authority    : our_authority.clone(),
                    };
                    ignore(self.forward(&try!(SignedMessage::new(&message, self.id.signing_private_key())), &message, destination));
                }
                MethodCall::Reply { data: _data } =>
                    info!("IGNORED: on handle_put_data_response MethodCall:Reply is not a Valid action")
            }
        }
        Ok(())
    }

    fn handle_client_put_data_response(&mut self, signed_message: SignedMessage,
            message: RoutingMessage, response: ErrorReturn) -> RoutingResult {
        info!("Handle client PUT data response.");
        let our_authority = our_authority(&message, &self.routing_table);
        let from_authority = message.from_authority();
        let from = message.source.clone();

        match from.actual_source() {
            Address::Client(public_key) => {
                if !signed_message.verify_signature(&public_key) {
                    return Err(RoutingError::FailedSignature);
                }
            },
            _ => { return Err(RoutingError::BadAuthority); }
        }

        for method_call in self.mut_interface().handle_put_response(from_authority, from, response.error.clone()) {
            match method_call {
                MethodCall::Put { destination: x, content: y, } => self.put(x, y),
                MethodCall::Get { name: x, data_request: y, } => self.get(x, y),
                MethodCall::Refresh { type_tag, from_group, payload } => self.refresh(type_tag, from_group, payload),
                MethodCall::Post { destination: x, content: y, } => self.post(x, y),
                MethodCall::Delete { name: x, data : y } => self.delete(x, y),
                MethodCall::Forward { destination } => {
                    let message_id = self.get_next_message_id();
                    let message = RoutingMessage {
                        destination  : DestinationAddress::Direct(destination),
                        source       : SourceAddress::Direct(self.id.name()),
                        orig_message : None,
                        message_type : MessageType::PutDataResponse(response.clone(), BTreeMap::<NameType, sign::PublicKey>::new()),
                        message_id   : message_id,
                        authority    : our_authority.clone(),
                    };
                    ignore(self.forward(&try!(SignedMessage::new(&message, self.id.signing_private_key())), &message, destination));
                }
                MethodCall::Reply { data: _data } =>
                    info!("IGNORED: on handle_put_data_response MethodCall:Reply is not a Valid action")
            }
        }
        Ok(())
    }

    fn handle_post_response(&mut self, signed_message: SignedMessage,
                                       message: RoutingMessage,
                                       response: ErrorReturn) -> RoutingResult {
        info!("Handle POST response.");
        let from_authority = message.from_authority();
        let from = message.source.clone();

        for method_call in self.mut_interface().handle_post_response(from_authority, from, response.error.clone()) {
            match method_call {
                MethodCall::Put { destination: x, content: y, } => self.put(x, y),
                MethodCall::Get { name: x, data_request: y, } => self.get(x, y),
                MethodCall::Refresh { type_tag, from_group, payload } => self.refresh(type_tag, from_group, payload),
                MethodCall::Post { destination: x, content: y, } => self.post(x, y),
                MethodCall::Delete { name: x, data : y } => self.delete(x, y),
                MethodCall::Forward { destination } =>
                    ignore(self.forward(&signed_message, &message, destination)),
                MethodCall::Reply { data: _data } =>
                    info!("IGNORED: on handle_put_data_response MethodCall:Reply is not a Valid action")
            }
        }
        Ok(())
    }

    fn handle_connect_request(&mut self,
                              connect_request: ConnectRequest,
                              message:         SignedMessage
                             ) -> RoutingResult {
        if !connect_request.requester_fob.is_relocated() {
            return Err(RoutingError::RejectedPublicId);
        }
        // first verify that the message is correctly self-signed
        if message.verify_signature(&self.id.signing_public_key()) {
            return Err(RoutingError::FailedSignature);
        }
        // if the PublicId claims to be relocated,
        // check whether we have a temporary record of this relocated Id,
        // which we would have stored after the sentinel group consensus
        // of the relocated Id. If the fobs match, add it to routing_table.
        match self.public_id_cache.get(&connect_request.requester_fob.name()) {
            Some(public_id) => {
                // check the full fob received corresponds, not just the names
                if public_id == &connect_request.requester_fob {
/* FIXME: we will add this node to the routing table on WhoAreYou
                    // Collect the local and external endpoints into a single vector to construct a NodeInfo
                    let mut peer_endpoints = connect_request.local_endpoints.clone();
                    peer_endpoints.extend(connect_request.external_endpoints.clone().into_iter());
                    let peer_node_info =
                        NodeInfo::new(connect_request.requester_fob.clone(), peer_endpoints, None);
                    // Try to add to the routing table.  If unsuccessful, no need to continue.
                    let (added, _) = self.routing_table.add_node(peer_node_info.clone());
                    if !added {
                        return Err(RoutingError::RefusedFromRoutingTable); }
                    info!("RT (size : {:?}) added {:?} ", self.routing_table.size(), peer_node_info.fob.name());
*/
                    // Try to connect to the peer.
                    self.connection_manager.connect(connect_request.local_endpoints.clone());
                    self.connection_manager.connect(connect_request.external_endpoints.clone());
                    self.connection_cache.entry(public_id.name())
                        .or_insert(SteadyTime::now());
                    // Send the response containing our details,
                    // and add the original signature as proof of the request
// FIXME: for TCP rendez-vous connect is not needed
/*                    let routing_msg = self.construct_connect_response_msg(&original_header, &body, &signature, &connect_request);
                    let serialised_message = try!(encode(&routing_msg));

                    // intercept if we can relay it directly
                    match (routing_msg.message_header.destination.dest.clone(),
                        routing_msg.message_header.destination.relay_to.clone()) {
                        (dest, Some(relay)) => {
                            // if we should directly respond to this message, do so
                            if dest == self.id.name()
                                && self.relay_map.contains_relay_for(&relay) {
                                info!("Sending ConnectResponse directly to relay {:?}", relay);
                                self.send_out_as_relay(&relay, serialised_message);
                                return Ok(());
                            }
                        },
                        _ => {}
                    };

                    self.send_swarm_or_parallel(&routing_msg.message_header.destination.dest,
                        &serialised_message);
*/
                }
            },
            None => {}
        };
        Ok(())
    }

    fn handle_refresh(&mut self, message: RoutingMessage, tag: u64, payload: Vec<u8>) -> RoutingResult {
        let group = match message.from_group() {
            Some(g) => g,
            None    => return Err(RoutingError::RefreshNotFromGroup),
        };

        let threshold = (self.routing_table.size() as f32) * 0.8; // 80% chosen arbitrary
        let opt_payloads = self.refresh_accumulator.add_message(threshold as usize,
                                                                tag,
                                                                message.non_relayed_source(),
                                                                group.clone(),
                                                                payload);
        opt_payloads.map(|payload| {
            self.mut_interface().handle_refresh(tag, group, payload);
        });
        Ok(())
    }

    fn handle_connect_response(&mut self, connect_response: ConnectResponse) -> RoutingResult {

        // Verify a connect request was initiated by us.
        let connect_request = try!(decode::<ConnectRequest>(&connect_response.serialised_connect_request));
        if connect_request.requester_id != self.id.name() ||
           !verify_detached(&connect_response.connect_request_signature,
                                  &connect_response.serialised_connect_request[..],
                                  &self.id.signing_public_key()) {
            return Err(RoutingError::Response(ResponseError::InvalidRequest));
        }
        // double check if fob is relocated;
        // this should be okay as we check this before sending out a connect_request
        if !connect_response.receiver_fob.is_relocated() {
            return Err(RoutingError::RejectedPublicId); }
        // Collect the local and external endpoints into a single vector to construct a NodeInfo
        let mut peer_endpoints = connect_response.receiver_local_endpoints.clone();
        peer_endpoints.extend(connect_response.receiver_external_endpoints.clone().into_iter());
  // info!("ConnectResponse from {:?}",  )
  // for peer in peer_endpoint {
  //     info!("")
  // }
        let peer_node_info =
            NodeInfo::new(connect_response.receiver_fob.clone(), peer_endpoints, None);

        // Try to add to the routing table.  If unsuccessful, no need to continue.
        let (added, _) = self.routing_table.add_node(peer_node_info.clone());
        if !added {
           return Err(RoutingError::RefusedFromRoutingTable); }
        info!("RT (size : {:?}) added {:?} on connect response", self.routing_table.size(),
            peer_node_info.fob.name());
        // Try to connect to the peer.
        self.connection_manager.connect(connect_response.receiver_local_endpoints.clone());
        self.connection_manager.connect(connect_response.receiver_external_endpoints.clone());
        Ok(())
    }

    /// On bootstrapping a node can temporarily publish its PublicId in the group.
    /// No handle_get_public_id is needed - this is handled by routing_node
    /// before the membrane instantiates.
    // TODO (Ben): check whether to accept id into group;
    // restrict on minimal similar number of leading bits.
    fn handle_put_public_id(&mut self, signed_message: SignedMessage, message: RoutingMessage,
        public_id: PublicId) -> RoutingResult {
        let our_authority = our_authority(&message, &self.routing_table);
        match (message.from_authority(), our_authority.clone(), public_id.is_relocated()) {
            (Authority::ManagedNode, Authority::NaeManager(_), false) => {
                let mut put_public_id_relocated = public_id.clone();

                let close_group =
                    self.routing_table.our_close_group().into_iter()
                    .map(|node_info| node_info.id())
                    .chain(Some(self.id.name().clone()).into_iter())
                    .collect::<Vec<NameType>>();

                let relocated_name = try!(utils::calculate_relocated_name(close_group,
                                                                          &public_id.name()));
                // assign_relocated_name
                put_public_id_relocated.assign_relocated_name(relocated_name.clone());

                info!("RELOCATED {:?} to {:?}", public_id.name(), relocated_name);
                // Forward to relocated_name group, which will actually store the relocated public id
                try!(self.forward(&signed_message, &message, relocated_name));
                Ok(())
            },
            (Authority::NaeManager(_), Authority::NaeManager(_), true) => {
                // Note: The "if" check is workaround for absense of sentinel. This avoids redundant PutPublicIdResponse responses.
                if !self.public_id_cache.contains_key(&public_id.name()) {
                  self.public_id_cache.add(public_id.name(), public_id.clone());
                  info!("CACHED RELOCATED {:?}", public_id.name());
                  // Reply with PutPublicIdResponse to the reply_to address
                  //let reply_message = message.create_reply(&self.id.name(), &our_authority);
                  let routing_msg = RoutingMessage { destination  : message.reply_destination(),
                                                     source       : SourceAddress::Direct(self.id.name().clone()),
                                                     orig_message : None, // TODO: Check this
                                                     message_type : MessageType::PutPublicIdResponse(public_id.clone()),
                                                     message_id   : message.message_id,
                                                     authority    : our_authority.clone(),
                                                   };

                  ignore(self.send_swarm_or_parallel(&routing_msg));
                }
                Ok(())
            },
            _ => Err(RoutingError::BadAuthority)
        }
    }

    fn handle_find_group(&mut self, original_message: RoutingMessage) -> RoutingResult {
        let group = self.routing_table.our_close_group().into_iter()
                    .map(|x|x.fob)
                    // add ourselves
                    .chain(Some(PublicId::new(&self.id)).into_iter())
                    .collect::<Vec<_>>();

        let message = RoutingMessage {
            destination  : original_message.reply_destination(),
            source       : SourceAddress::Direct(self.id.name().clone()),
            orig_message : None,
            message_type : MessageType::FindGroupResponse(group),
            message_id   : original_message.message_id,
            authority    : Authority::Unknown,
        };

        self.send_swarm_or_parallel(&message)
    }

    fn handle_find_group_response(&mut self,
                                  find_group_response: Vec<PublicId>,
                                  refresh_our_own_group: bool) -> RoutingResult {
        for peer in find_group_response {
            self.refresh_routing_table(&peer.name());
        }
        if refresh_our_own_group {
            let our_name = self.id.name().clone();
            if !self.connection_cache.contains_key(&our_name) {
                let find_group_msg = self.construct_find_group_msg();
                ignore(self.send_swarm_or_parallel(&find_group_msg));
                self.connection_cache.entry(our_name)
                    .or_insert(SteadyTime::now());
            }
        }
        Ok(())
    }

    fn handle_get_data(&mut self, orig_message: SignedMessage,
                                  message: RoutingMessage,
                                  data_request: DataRequest) -> RoutingResult {
        let our_authority  = our_authority(&message, &self.routing_table);
        let from_authority = message.from_authority();
        let from           = message.source_address();

        match self.mut_interface().handle_get(
                data_request.clone(), our_authority.clone(), from_authority, from) {
            Ok(method_calls) => {
                for method_call in method_calls {
                    match method_call {
                        MethodCall::Put { destination: x, content: y, } => self.put(x, y),
                        MethodCall::Get { name: x, data_request: y, } => self.get(x, y),
                        MethodCall::Refresh { type_tag, from_group, payload } => self.refresh(type_tag, from_group, payload),
                        MethodCall::Post { destination: x, content: y, } => self.post(x, y),
                        MethodCall::Delete { name: x, data : y } => self.delete(x, y),
                        MethodCall::Forward { destination } =>
                            ignore(self.forward(&orig_message, &message, destination)),
                        MethodCall::Reply { data } => {

                            let group_pub_keys = if our_authority.is_group() {
                                self.group_pub_keys()
                            }
                            else {
                                BTreeMap::new()
                            };

                            let response = GetDataResponse {
                                data           : data,
                                orig_request   : orig_message.clone(),
                                group_pub_keys : group_pub_keys
                            };

                            ignore(self.send_reply(&message, our_authority.clone(), MessageType::GetDataResponse(response)))
                        },
                    }
                }
            },
            Err(..) => {;},
        }
        Ok(())
    }

    fn forward(&self, orig_message: &SignedMessage, routing_message: &RoutingMessage,
            destination: NameType) -> RoutingResult {
        let our_authority = our_authority(&routing_message, &self.routing_table);
        let message = routing_message.create_forward(self.id.name().clone(),
                                                     our_authority,
                                                     destination,
                                                     orig_message.clone());
        ignore(self.send_swarm_or_parallel(&message));
        Ok(())
    }

    fn handle_group_get_data_response(&mut self, signed_message : SignedMessage,
            message: RoutingMessage, response: GetDataResponse) -> RoutingResult {
        let our_authority = our_authority(&message, &self.routing_table);
        let from = message.source.non_relayed_source();
        let mut quorum = types::QUORUM_SIZE;

        let source = match message.source.actual_source() {
            Address::Node(name) => name,
            _ => return Err(RoutingError::BadAuthority),
        };

        if self.routing_table.size() < types::QUORUM_SIZE {
            quorum = self.routing_table.size();
        }

        let resolved = match self.get_data_response_sentinel.add_claim(
            SentinelGetDataResponse::new(message.clone(), response.clone(), our_authority.clone()),
            source, signed_message.signature().clone(),
            signed_message.encoded_body().clone(), quorum) {
                Some(result) =>  match  result {
                    AddResult::RequestKeys(_) => {
                        // Get Key Request
                        return Ok(())
                    },
                    AddResult::Resolved(request, serialised_claim) => (request, serialised_claim)
                },
                None => return Ok(())
        };

        for method_call in self.mut_interface().handle_get_response(from, response.data.clone()) {
            match method_call {
                MethodCall::Put { destination: x, content: y, } => self.put(x, y),
                MethodCall::Get { name: x, data_request: y, } => self.get(x, y),
                MethodCall::Refresh { type_tag, from_group, payload } => self.refresh(type_tag, from_group, payload),
                MethodCall::Post { destination: x, content: y, } => self.post(x, y),
                MethodCall::Delete { name: x, data : y } => self.delete(x, y),
                MethodCall::Forward { destination } => {
                    let message_id = self.get_next_message_id();
                    let message = RoutingMessage {
                        destination  : DestinationAddress::Direct(resolved.0.destination_group.clone()),
                        source       : SourceAddress::Direct(self.id.name()),
                        orig_message : None,
                        message_type : MessageType::GetDataResponse(resolved.0.response.clone()),
                        message_id   : message_id,
                        authority    : our_authority.clone(),
                    };
                    ignore(self.forward(&try!(SignedMessage::new(&message, self.id.signing_private_key())), &message, destination));
                },
                MethodCall::Reply { data: _data } =>
                    info!("IGNORED: on handle_get_data_response MethodCall:Reply is not a Valid action")
            }
        }
        Ok(())
    }

    fn handle_client_get_data_response(&mut self, _orig_message : SignedMessage,
            message: RoutingMessage, response: GetDataResponse) -> RoutingResult {
        if !response.verify_request_came_from(&self.id.signing_public_key()) {
            return Err(RoutingError::FailedSignature);
        }

        let our_authority = our_authority(&message, &self.routing_table);
        let from = message.source.non_relayed_source();

        for method_call in self.mut_interface().handle_get_response(from, response.data.clone()) {
            match method_call {
                MethodCall::Put { destination: x, content: y, } => self.put(x, y),
                MethodCall::Get { name: x, data_request: y, } => self.get(x, y),
                MethodCall::Refresh { type_tag, from_group, payload } => self.refresh(type_tag, from_group, payload),
                MethodCall::Post { destination: x, content: y, } => self.post(x, y),
                MethodCall::Delete { name: x, data : y } => self.delete(x, y),
                MethodCall::Forward { destination } => {
                    let message_id = self.get_next_message_id();
                    let message = RoutingMessage {
                        destination  : DestinationAddress::Direct(destination),
                        source       : SourceAddress::Direct(self.id.name()),
                        orig_message : None,
                        message_type : MessageType::GetDataResponse(response.clone()),
                        message_id   : message_id,
                        authority    : our_authority.clone(),
                    };
                    ignore(self.forward(&try!(SignedMessage::new(&message, self.id.signing_private_key())) , &message, destination));
                },
                MethodCall::Reply { data: _data } =>
                    info!("IGNORED: on handle_get_data_response MethodCall:Reply is not a Valid action")
            }
        }
        Ok(())
    }

    fn group_pub_keys(&self) -> BTreeMap<NameType, PublicKey> {
        let name_and_key_from_info = |node_info : NodeInfo| {
            (node_info.fob.name(), node_info.fob.signing_public_key())
        };

        let ourselves = (self.id.name(), self.id.signing_public_key());

        self.routing_table.our_close_group()
                          .into_iter()
                          .map(name_and_key_from_info)
                          .chain(Some(ourselves).into_iter())
                          .collect()
    }

    fn mut_interface(&mut self) -> &mut F { self.interface.deref_mut() }
}


fn ignore<R,E>(_result: Result<R,E>) {}

#[cfg(test)]
mod test {

use super::*;
use super::ConnectionName;
use authority::Authority;
use crust;
use data::{Data, DataRequest};
use error::{ResponseError, InterfaceError};
use id::Id;
use immutable_data::{ImmutableData, ImmutableDataType};
use structured_data::StructuredData;
use messages::{ErrorReturn, RoutingMessage, MessageType, SignedMessage, GetDataResponse};
use name_type::{NameType, closer_to_target, NAME_TYPE_LEN};
use node_interface::{Interface, MethodCall};
use public_id::PublicId;
use rand::{random, Rng, thread_rng};
use routing_table;
use sendable::Sendable;
use sentinel_request::SentinelPutRequest;
use sodiumoxide::crypto;
use std::sync::mpsc;
use std::sync::{Arc, Mutex};
use test_utils::Random;
use types::{DestinationAddress, MessageId, SourceAddress, GROUP_SIZE, Address};
use utils;
use crust::Endpoint;
use rand::distributions::{IndependentSample, Range};
use std::collections::BTreeMap;


// TODO: This duplicate must use the available code
pub fn random_endpoint() -> Endpoint {
    use std::net::{Ipv4Addr, SocketAddrV4, SocketAddr};
    Endpoint::Tcp(SocketAddr::V4(SocketAddrV4::new(Ipv4Addr::new(random::<u8>(),
        random::<u8>(), random::<u8>(),random::<u8>()), random::<u16>())))
}

// TODO: This duplicate must use the available code
pub fn random_endpoints() -> Vec<Endpoint> {
    let range = Range::new(1, 10);
    let mut rng = thread_rng();
    let count = range.ind_sample(&mut rng);
    let mut endpoints = vec![];
    for _ in 0..count {
        endpoints.push(random_endpoint());
    }
    endpoints
}

#[derive(Clone)]
struct Stats {
    call_count: usize,
    data: Vec<u8>
}

impl Stats {
    pub fn new() -> Stats {
        Stats {call_count: 0, data: vec![]}
    }
}

struct TestInterface {
    stats: Arc<Mutex<Stats>>
}

impl Interface for TestInterface {
    fn handle_get(&mut self, _data_request: DataRequest, _our_authority: Authority,
                  _from_authority: Authority, _from_address   : SourceAddress)
        -> Result<Vec<MethodCall>, InterfaceError> {
        let stats = self.stats.clone();
        let mut stats_value = stats.lock().unwrap();
        stats_value.call_count += 1;
        let data = Data::ImmutableData(
                ImmutableData::new(ImmutableDataType::Normal,
                "handle_get called".to_string().into_bytes().iter().map(|&x| x).collect::<Vec<_>>()));
        let mut method_calls = Vec::<MethodCall>::new();
        method_calls.push(MethodCall::Reply { data: data });
        Ok(method_calls)
    }

    fn handle_put(&mut self, _our_authority: Authority, from_authority: Authority,
                  _from_address: SourceAddress, _dest_address: DestinationAddress,
                  data: Data) -> Result<Vec<MethodCall>, InterfaceError> {
        let stats = self.stats.clone();
        let mut stats_value = stats.lock().unwrap();
        stats_value.call_count += 1;
        stats_value.data = match from_authority {
            Authority::Unknown => "UnauthorisedPut".to_string().into_bytes(),
            _   => "AuthorisedPut".to_string().into_bytes(),
        };
        let mut method_calls = Vec::<MethodCall>::new();
        method_calls.push(MethodCall::Reply { data: data });
        Ok(method_calls)
    }

    fn handle_refresh(&mut self, _type_tag: u64, _from_group: NameType, payloads: Vec<Vec<u8>>) {
        let stats = self.stats.clone();
        let mut stats_value = stats.lock().unwrap();
        stats_value.call_count += 1;
        stats_value.data = payloads[0].clone();
    }

    fn handle_post(&mut self, _our_authority: Authority, _from_authority: Authority,
                   _from_address: SourceAddress, _dest_address: DestinationAddress,
                   data: Data) -> Result<Vec<MethodCall>, InterfaceError> {
        let stats = self.stats.clone();
        let mut stats_value = stats.lock().unwrap();
        stats_value.call_count += 1;
        stats_value.data = "handle_post called".to_string().into_bytes();
        let mut method_calls = Vec::<MethodCall>::new();
        method_calls.push(MethodCall::Reply { data: data });
        Ok(method_calls)
    }

    fn handle_get_response(&mut self, _from_address: NameType,
                           _response: Data) -> Vec<MethodCall> {
        let stats = self.stats.clone();
        let mut stats_value = stats.lock().unwrap();
        stats_value.call_count += 1;
        stats_value.data = "handle_get_response called".to_string().into_bytes();
        Vec::<MethodCall>::new()
    }

    fn handle_put_response(&mut self, _from_authority: Authority, _from_address: SourceAddress,
                           _response: ResponseError) -> Vec<MethodCall> {
        let stats = self.stats.clone();
        let mut stats_value = stats.lock().unwrap();
        stats_value.call_count += 1;
        stats_value.data = "handle_put_response".to_string().into_bytes();
        Vec::<MethodCall>::new()
    }

    fn handle_post_response(&mut self, _from_authority: Authority, _from_address: SourceAddress,
                           _response: ResponseError) -> Vec<MethodCall> {
        let stats = self.stats.clone();
        let mut stats_value = stats.lock().unwrap();
        stats_value.call_count += 1;
        stats_value.data = "handle_post_response".to_string().into_bytes();
        Vec::<MethodCall>::new()
    }

    fn handle_churn(&mut self, _close_group: Vec<NameType>)
        -> Vec<MethodCall> {
        unimplemented!();
    }

    fn handle_cache_get(&mut self, _data_request   : DataRequest,
                                   _from_authority : NameType,
                                   _from_address   : NameType)
        -> Result<MethodCall, InterfaceError> {
        Err(InterfaceError::Abort)
    }

    fn handle_cache_put(&mut self, _from_authority: Authority, _from_address: NameType,
                        _data: Data) -> Result<MethodCall, InterfaceError> {
        Err(InterfaceError::Abort)
    }
}

fn create_membrane(stats: Arc<Mutex<Stats>>) -> RoutingMembrane<TestInterface> {
    let mut id = Id::new();
    let (event_output, event_input) = mpsc::channel();
    let mut cm = crust::ConnectionManager::new(event_output);
    let ports_and_protocols : Vec<crust::Port> = Vec::new();
    let beacon_port = Some(5483u16);
    let listeners = match cm.start_listening2(ports_and_protocols, beacon_port) {
        Err(reason) => {
            info!("Failed to start listening: {:?}", reason);
            (vec![], None)
        }
        Ok(listeners_and_beacon) => listeners_and_beacon
    };

    // Hack: assign a name which is not a hash of the public sign
    // key, so that the membrane thinks it is a relocated id.
    id.assign_relocated_name(NameType([0;NAME_TYPE_LEN]));

    RoutingMembrane::<TestInterface>::new(cm, event_input, None, listeners.0, id.clone(), TestInterface {stats : stats})
}

struct Tester {
    pub stats    : Arc<Mutex<Stats>>,
    pub membrane : RoutingMembrane<TestInterface>
}

impl Tester {
    pub fn new() -> Tester {
        let stats = Arc::new(Mutex::new(Stats::new()));
        Tester {
            stats    : stats.clone(),
            membrane : create_membrane(stats),
        }
    }

    pub fn call_operation(&mut self,
                          message_type : MessageType,
                          source       : SourceAddress,
                          destination  : DestinationAddress,
                          authority    : Authority) -> Stats {
        let message = RoutingMessage {
            destination : destination,
            source      : source.clone(),
            orig_message: None,
            message_type: message_type,
            message_id  : self.membrane.get_next_message_id(),
            authority   : authority,
        };

        let signed_message = SignedMessage::new(&message, self.membrane.id.signing_private_key());
        let connection_name = ConnectionName::Routing(match source.actual_source() {
            Address::Node(name) => name,
            _                   => Random::generate_random()
        });

        let _ = self.membrane.message_received(&connection_name, signed_message.unwrap());
        let stats = self.stats.clone();
        let stats_value = stats.lock().unwrap();
        stats_value.clone()
    }
}

fn populate_routing_node() -> RoutingMembrane<TestInterface> {
    let stats = Arc::new(Mutex::new(Stats::new()));
    let mut membrane = create_membrane(stats);

    let mut count : usize = 0;
    loop {
        membrane.routing_table.add_node(routing_table::NodeInfo::new(
                                        PublicId::new(&Id::new()),
                                        random_endpoints(),
                                        Some(random_endpoint())));
        count += 1;
        if membrane.routing_table.size() >=
            routing_table::RoutingTable::get_optimal_size() { break; }
        if count >= 2 * routing_table::RoutingTable::get_optimal_size() {
            panic!("Routing table does not fill up."); }
    }
    membrane
}

    #[test]
    fn check_next_id() {
        let mut membrane = create_membrane(Arc::new(Mutex::new(Stats::new())));
        assert_eq!(membrane.get_next_message_id() + 1, membrane.get_next_message_id());
    }

    #[test]
    fn call_put() {
        let mut array = [0u8; 64];
        thread_rng().fill_bytes(&mut array);
        let chunk = Data::ImmutableData(
            ImmutableData::new(ImmutableDataType::Normal, array.iter().map(|&x| x).collect::<Vec<_>>()));
        let mut membrane = create_membrane(Arc::new(Mutex::new(Stats::new())));
        let name: NameType = Random::generate_random();
        membrane.put(name, chunk);
    }

    #[test]
    fn call_post() {
        let mut array = [0u8; 64];
        thread_rng().fill_bytes(&mut array);
        let chunk = Data::ImmutableData(
            ImmutableData::new(ImmutableDataType::Normal, array.iter().map(|&x| x).collect::<Vec<_>>()));
        let mut membrane = create_membrane(Arc::new(Mutex::new(Stats::new())));
        let name: NameType = Random::generate_random();
        membrane.post(name, chunk);
    }

    #[test]
    fn call_get() {
        let mut membrane = create_membrane(Arc::new(Mutex::new(Stats::new())));
        let name: NameType = Random::generate_random();
        membrane.get(name, DataRequest::ImmutableData(ImmutableDataType::Normal));
    }

    #[test]
    fn call_refresh() {
        let mut array = [0u8; 64];
        thread_rng().fill_bytes(&mut array);
        let content = array.into_iter().map(|&value| value).collect::<Vec<_>>();
        let mut membrane = create_membrane(Arc::new(Mutex::new(Stats::new())));
        let name: NameType = Random::generate_random();
        membrane.refresh(100u64, name, content);
    }

    #[test]
    fn call_handle_put() {
        let mut array = [0u8; 64];
        thread_rng().fill_bytes(&mut array);
        let data = Data::ImmutableData(
            ImmutableData::new(ImmutableDataType::Normal,
                               array.iter().map(|&x|x).collect::<Vec<_>>()));
        let put_data = MessageType::PutData(data.clone());
        let source_name_type1: NameType = Random::generate_random();
        let source_name_type2: NameType = Random::generate_random();
        let dest_name_type: NameType = Random::generate_random();
        let authority = Authority::NodeManager(data.name());
        let message_id = random::<MessageId>();
        let message1 = RoutingMessage {
            destination : DestinationAddress::Direct(dest_name_type),
            source      : SourceAddress::Direct(source_name_type1.clone()),
            orig_message: None,
            message_type: put_data.clone(),
            message_id  : message_id,
            authority   : authority.clone(),
        };

        let message2 = RoutingMessage {
            destination : DestinationAddress::Direct(dest_name_type),
            source      : SourceAddress::Direct(source_name_type2.clone()),
            orig_message: None,
            message_type: put_data,
            message_id  : message_id,
            authority   : authority.clone(),
        };

        let mut name_key_pairs = Vec::new();
        let sign_keys1 =  crypto::sign::gen_keypair();
        let sign_keys2 =  crypto::sign::gen_keypair();
        name_key_pairs.push((source_name_type1.clone(), sign_keys1.0.clone()));
        name_key_pairs.push((source_name_type2.clone(), sign_keys2.0.clone()));
        let request1 = SentinelPutRequest::new(message1.clone(), data.clone(),
                                              Authority::NodeManager(dest_name_type),
                                              data.name());
        let request2 = SentinelPutRequest::new(message2.clone(), data.clone(),
                                               Authority::NodeManager(dest_name_type),
                                               data.name());

        let mut tester = Tester::new();
        let signed_message1 = SignedMessage::new(&message1, &sign_keys1.1);
        let connection_name1 = ConnectionName::Routing(source_name_type1);
        let signed_message2 = SignedMessage::new(&message2, &sign_keys1.1);
        let connection_name2 = ConnectionName::Routing(source_name_type2);

        let _ = tester.membrane.message_received(&connection_name1, signed_message1.unwrap());
        assert!(tester.membrane.put_sentinel.add_keys(
            request1.clone(), Random::generate_random(), name_key_pairs.clone(), 2usize).is_none());
        assert!(tester.membrane.put_sentinel.add_keys(
            request2.clone(), Random::generate_random(), name_key_pairs, 2usize).is_none());
        let _ = tester.membrane.message_received(&connection_name2, signed_message2.unwrap());
        let stats = tester.stats.clone();
        let stats_value = stats.lock().unwrap();
        assert_eq!(stats_value.call_count, 1usize);
    }

    #[test]
    fn call_handle_put_response() {
        let mut array = [0u8; 64];
        thread_rng().fill_bytes(&mut array);
        let keys = crypto::sign::gen_keypair();
        let put_data = MessageType::PutData(
            Data::ImmutableData(
                ImmutableData::new(ImmutableDataType::Normal,
                                   array.iter().map(|&x|x).collect::<Vec<_>>())));
        let message = RoutingMessage {
            destination : DestinationAddress::Direct(Random::generate_random()),
            source      : SourceAddress::Direct(Random::generate_random()),
            orig_message: None,
            message_type: put_data,
            message_id  : random::<u32>(),
            authority   : Authority::NaeManager(Random::generate_random())
        };

        let signed_message = SignedMessage::new(&message, &keys.1);

        let put_data_response = MessageType::PutDataResponse(
                                    ErrorReturn::new(ResponseError::NoData,
                                                     signed_message.unwrap()),
                                    BTreeMap::new());

        assert_eq!(Tester::new().call_operation(put_data_response,
            SourceAddress::Direct(Random::generate_random()),
            DestinationAddress::Direct(Random::generate_random()),
            Authority::NaeManager(Random::generate_random())).call_count, 0usize);
    }

    #[test]
    fn call_handle_get_data() {
        let get_data = MessageType::GetData(DataRequest::ImmutableData(ImmutableDataType::Normal));
        assert_eq!(Tester::new().call_operation(get_data,
            SourceAddress::Direct(Random::generate_random()),
            DestinationAddress::Direct(Random::generate_random()),
            Authority::NaeManager(Random::generate_random())).call_count, 1usize);
    }

    #[test]
    fn call_handle_get_data_response() {
        let mut tester = Tester::new();

        let mut array = [0u8; 64];
        thread_rng().fill_bytes(&mut array);

        let get_data = MessageType::GetData(
                           DataRequest::ImmutableData(ImmutableDataType::Normal));

        let message = RoutingMessage {
            destination : DestinationAddress::Direct(Random::generate_random()),
            source      : SourceAddress::Direct(Random::generate_random()),
            orig_message: None,
            message_type: get_data,
            message_id  : random::<u32>(),
            authority   : Authority::NaeManager(Random::generate_random())
        };

        let signed_message = SignedMessage::new(&message, &tester.membrane.id.signing_private_key()).unwrap();

        let get_data_response = MessageType::GetDataResponse(
            GetDataResponse {
                data: Data::ImmutableData(
                        ImmutableData::new(ImmutableDataType::Normal,
                                           array.iter().map(|&x|x).collect::<Vec<_>>())),
                orig_request   : signed_message,
                group_pub_keys : BTreeMap::new(),
            });

        assert_eq!(tester.call_operation(get_data_response,
            SourceAddress::Direct(Random::generate_random()),
            DestinationAddress::Direct(Random::generate_random()),
            Authority::NaeManager(Random::generate_random())).call_count, 0usize);
    }

    #[test]
    fn call_handle_post() {
        let mut array = [0u8; 64];
        thread_rng().fill_bytes(&mut array);
        let keys = crypto::sign::gen_keypair();
        let post_data = MessageType::Post(
            Data::StructuredData(
                StructuredData::new(0,
                                    Random::generate_random(),
                                    vec![],
                                    vec![keys.0],
                                    0,
                                    vec![],
                                    vec![])));
        assert_eq!(Tester::new().call_operation(post_data,
                   SourceAddress::Direct(Random::generate_random()),
                   DestinationAddress::Direct(Random::generate_random()),
                   Authority::NaeManager(Random::generate_random())).call_count, 1usize);
    }

    #[test]
    fn call_handle_post_response() {
        let mut array = [0u8; 64];
        thread_rng().fill_bytes(&mut array);
        let keys = crypto::sign::gen_keypair();
        let post_data = MessageType::Post(
            Data::StructuredData(
                StructuredData::new(0,
                                    Random::generate_random(),
                                    vec![],
                                    vec![keys.0],
                                    0,
                                    vec![],
                                    vec![])));
        let message = RoutingMessage {
            destination : DestinationAddress::Direct(Random::generate_random()),
            source      : SourceAddress::Direct(Random::generate_random()),
            orig_message: None,
            message_type: post_data,
            message_id  : random::<u32>(),
            authority   : Authority::NaeManager(Random::generate_random())
        };

        let signed_message = SignedMessage::new(&message, &keys.1);

        let post_response = MessageType::PostResponse(
                                ErrorReturn::new(ResponseError::NoData,
                                                 signed_message.unwrap()),
                                BTreeMap::new());

        assert_eq!(Tester::new().call_operation(post_response,
            SourceAddress::Direct(Random::generate_random()),
            DestinationAddress::Direct(Random::generate_random()),
            Authority::NaeManager(Random::generate_random())).call_count, 1usize);
    }

    #[test]
    fn call_handle_refresh() {
        let mut array = [0u8; 64];
        thread_rng().fill_bytes(&mut array);
        let refresh = MessageType::Refresh(random::<u64>(), array.iter().map(|&x|x).collect::<Vec<_>>());
        assert_eq!(Tester::new().call_operation(refresh,
                   SourceAddress::Direct(Random::generate_random()),
                   DestinationAddress::Direct(Random::generate_random()),
                   Authority::NaeManager(Random::generate_random())).call_count, 1usize);
    }

    #[test]
    fn relocate_original_public_id() {
        let mut routing_node = populate_routing_node();
        let furthest_closest_node = routing_node.routing_table.our_close_group().last().unwrap().id();
        let our_name = routing_node.id.name().clone();
        let total_inside : u32 = 5;
        let limit_attempts : u32 = 300;
        let mut stored_public_ids : Vec<PublicId> = Vec::with_capacity(total_inside as usize);
        let mut count_inside : u32 = 0;
        let mut count_total : u32 = 0;
        loop {
            let public_id = PublicId::new(&Id::new());
            let put_public_id = MessageType::PutPublicId(public_id.clone());
            let message = RoutingMessage {
                destination : DestinationAddress::Direct(public_id.name()),
                source      : SourceAddress::Direct(Random::generate_random()),
                orig_message: None,
                message_type: put_public_id,
                message_id  : random::<u32>(),
                authority   : Authority::ManagedNode,
            };
            let signed_message = SignedMessage::new(&message, routing_node.id.signing_private_key());
            let result = routing_node.handle_put_public_id(signed_message.unwrap(), message, public_id.clone());
            if closer_to_target(&public_id.name(),
                                &furthest_closest_node,
                                &our_name) {
                assert!(result.is_ok());
                stored_public_ids.push(public_id);
                count_inside += 1;
            } else {
                assert!(result.is_err());
            }
            count_total += 1;
            if count_inside >= total_inside {
                break; // succcess
            }
            if count_total >= limit_attempts {
                if count_inside > 0 {
                    info!("Could only verify {} successful public_ids inside
                            our group before limit reached.", count_inside);
                    break;
                } else { panic!("No PublicIds were found inside our close group!"); }
            }
        }
        // no original public_ids should be cached
        for public_id in stored_public_ids {
            assert!(!routing_node.public_id_cache.check(&public_id.name()));
        }
        // assert no original ids were cached
        assert_eq!(routing_node.public_id_cache.len(), 0usize);
    }

    #[test]
    fn cache_relocated_public_id() {
        let mut routing_node = populate_routing_node();
        let furthest_closest_node = routing_node.routing_table.our_close_group().last().unwrap().id();
        let our_name = routing_node.id.name().clone();
        let total_inside : u32 = 5;
        let limit_attempts : u32 = 300;
        let mut stored_public_ids : Vec<PublicId> = Vec::with_capacity(total_inside as usize);
        let mut count_inside : u32 = 0;
        let mut count_total : u32 = 0;
        loop {
            let original_public_id = PublicId::generate_random();
            let mut close_nodes_to_original_name : Vec<NameType> = Vec::new();
            for _ in 0..GROUP_SIZE {
                close_nodes_to_original_name.push(Random::generate_random());
            }
            let relocated_name = utils::calculate_relocated_name(close_nodes_to_original_name.clone(),
                                    &original_public_id.name()).unwrap();
            let mut relocated_public_id = original_public_id.clone();
            relocated_public_id.assign_relocated_name(relocated_name.clone());

            let put_public_id = MessageType::PutPublicId(relocated_public_id.clone());

            let message = RoutingMessage {
                destination : DestinationAddress::Direct(relocated_public_id.name()),
                source      : SourceAddress::Direct(Random::generate_random()),
                orig_message: None,
                message_type: put_public_id,
                message_id  : random::<u32>(),
                authority   : Authority::NaeManager(original_public_id.name()),
            };

            let signed_message = SignedMessage::new(&message, routing_node.id.signing_private_key());
            let result = routing_node.handle_put_public_id(signed_message.unwrap(), message, relocated_public_id.clone());
            if closer_to_target(&relocated_public_id.name(),
                                &furthest_closest_node,
                                &our_name) {
                assert!(result.is_ok());
                stored_public_ids.push(relocated_public_id);
                count_inside += 1;
            } else {
                assert!(result.is_err());
            }
            count_total += 1;
            if count_inside >= total_inside {
                break; // succcess
            }
            if count_total >= limit_attempts {
                if count_inside > 0 {
                    info!("Could only verify {} successful public_ids inside
                            our group before limit reached.", count_inside);
                    break;
                } else { panic!("No PublicIds were found inside our close group!"); }
            }
        }
        for public_id in stored_public_ids {
            assert!(routing_node.public_id_cache.check(&public_id.name()));
        }
        // assert no outside keys were cached
        assert_eq!(routing_node.public_id_cache.len(), total_inside as usize);
    }
}<|MERGE_RESOLUTION|>--- conflicted
+++ resolved
@@ -26,7 +26,8 @@
 //! Other network management messages are handled by Routing after Sentinel resolution.
 
 use rand;
-use sodiumoxide::crypto::sign::{verify_detached, PublicKey};
+use sodiumoxide::crypto::sign::{verify_detached};
+use sodiumoxide::crypto::sign;
 use std::collections::{BTreeMap};
 use std::boxed::Box;
 use std::ops::DerefMut;
@@ -55,12 +56,11 @@
 use refresh_accumulator::RefreshAccumulator;
 use id::Id;
 use public_id::PublicId;
-use sentinel::pure_sentinel::{PureSentinel, AddResult};
-use sentinel_request::SentinelPutRequest;
 use utils;
 use utils::{encode, decode};
 use sentinel::pure_sentinel::{PureSentinel, AddResult};
 use sentinel_response::{SentinelPutResponse, SentinelGetDataResponse};
+use sentinel_request::SentinelPutRequest;
 
 type RoutingResult = Result<(), RoutingError>;
 
@@ -90,12 +90,9 @@
     refresh_accumulator: RefreshAccumulator,
     // for Persona logic
     interface: Box<F>,
-<<<<<<< HEAD
     put_response_sentinel: PureSentinel<SentinelPutResponse, NameType>,
-    get_data_response_sentinel: PureSentinel<SentinelGetDataResponse, NameType>
-=======
+    get_data_response_sentinel: PureSentinel<SentinelGetDataResponse, NameType>,
     put_sentinel: PureSentinel<SentinelPutRequest, NameType>
->>>>>>> d1851319
 }
 
 impl<F> RoutingMembrane<F> where F: Interface {
@@ -108,7 +105,6 @@
                personas: F) -> RoutingMembrane<F> {
         debug_assert!(relocated_id.is_relocated());
         RoutingMembrane {
-<<<<<<< HEAD
             event_input: event_input,
             connection_manager: cm,
             accepting_on: accepting_on,
@@ -124,24 +120,8 @@
             interface : Box::new(personas),
             put_response_sentinel: PureSentinel::new(),
             get_data_response_sentinel: PureSentinel::new(),
-        }
-=======
-                      event_input: event_input,
-                      connection_manager: cm,
-                      accepting_on: accepting_on,
-                      bootstrap: bootstrap,
-                      routing_table : RoutingTable::new(&relocated_id.name()),
-                      relay_map: RelayMap::new(&relocated_id),
-                      id : relocated_id,
-                      next_message_id: rand::random::<MessageId>(),
-                      filter: MessageFilter::with_expiry_duration(Duration::minutes(20)),
-                      public_id_cache: LruCache::with_expiry_duration(Duration::minutes(10)),
-                      connection_cache: BTreeMap::new(),
-                      refresh_accumulator: RefreshAccumulator::new(),
-                      interface : Box::new(personas),
-                      put_sentinel: PureSentinel::new()
-                    }
->>>>>>> d1851319
+            put_sentinel: PureSentinel::new()
+        }
     }
 
     /// Retrieve something from the network (non mutating) - Direct call
@@ -585,32 +565,24 @@
                     //MessageType::FindGroupResponse(find_group_response) => self.handle_find_group_response(find_group_response),
                     MessageType::GetData(ref request) => self.handle_get_data(message_wrap,
                         message.clone(), request.clone()),
-<<<<<<< HEAD
                     MessageType::GetDataResponse(ref response) => {
                         match message.from_group() {
                             None => self.handle_client_get_data_response(message_wrap, message.clone(), response.clone()),
                             Some(_) => self.handle_group_get_data_response(message_wrap, message.clone(), response.clone()),
                         }
                     },
-                    MessageType::PutData(ref data) => self.handle_put_data(message_wrap, message.clone(), data.clone()),
                     MessageType::PutDataResponse(ref response, ref _map) => {
                         match message.from_group() {
                             None => self.handle_client_put_data_response(message_wrap, message.clone(), response.clone()),
                             Some(_) => self.handle_group_put_data_response(message_wrap, message.clone(), response.clone()),
                         }
                     },
-=======
-                    MessageType::GetDataResponse(ref response) =>
-                        self.handle_get_data_response(message_wrap, message.clone(), response.clone()),
                     MessageType::PutData(ref data) => {
                         match message.source.actual_source() {
                             Address::Node(name) => self.handle_group_put_data(message_wrap, message.clone(), data.clone(), name),
                             Address::Client(name) => self.handle_client_put_data(message_wrap, message.clone(), data.clone(), name),
                         }
                     },
-                    MessageType::PutDataResponse(ref response, _)
-                        => self.handle_put_data_response(message_wrap, message.clone(), response.clone()),
->>>>>>> d1851319
                     MessageType::PutPublicId(ref id) => self.handle_put_public_id(message_wrap, message.clone(), id.clone()),
                     MessageType::Refresh(ref tag, ref data) => self.handle_refresh(message.clone(), tag.clone(), data.clone()),
                     MessageType::Post(ref data) => self.handle_post(message_wrap, message.clone(), data.clone()),
@@ -1059,7 +1031,7 @@
 
     // Routing handle put_data
     fn handle_client_put_data(&mut self, signed_message: SignedMessage, message: RoutingMessage,
-                       data: Data, source: PublicKey) -> RoutingResult {
+                       data: Data, source: sign::PublicKey) -> RoutingResult {
         let our_authority = our_authority(&message, &self.routing_table);
         let from_authority = message.from_authority();
         let from = message.source_address();
@@ -1643,7 +1615,7 @@
         Ok(())
     }
 
-    fn group_pub_keys(&self) -> BTreeMap<NameType, PublicKey> {
+    fn group_pub_keys(&self) -> BTreeMap<NameType, sign::PublicKey> {
         let name_and_key_from_info = |node_info : NodeInfo| {
             (node_info.fob.name(), node_info.fob.signing_public_key())
         };
