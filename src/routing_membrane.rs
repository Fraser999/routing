--- conflicted
+++ resolved
@@ -54,13 +54,8 @@
 use error::{RoutingError, ResponseError, InterfaceError};
 use node_interface::{MethodCall, MessageAction};
 use refresh_accumulator::RefreshAccumulator;
-<<<<<<< HEAD
-use id::Id;
-use public_id::PublicId;
-=======
 use id;
 use public_id;
->>>>>>> bd3087b9
 
 
 type RoutingResult = Result<(), RoutingError>;
@@ -81,21 +76,13 @@
     accepting_on: Vec<crust::Endpoint>,
     bootstrap_endpoint: Option<crust::Endpoint>,
     // for Routing
-<<<<<<< HEAD
-    id: Id,
-=======
     id: id::Id,
->>>>>>> bd3087b9
     own_name: NameType,
     routing_table: RoutingTable,
     relay_map: RelayMap,
     next_message_id: MessageId,
     filter: MessageFilter<types::FilterType>,
-<<<<<<< HEAD
-    public_id_cache: LruCache<NameType, PublicId>,
-=======
     public_id_cache: LruCache<NameType, public_id::PublicId>,
->>>>>>> bd3087b9
     connection_cache: BTreeMap<NameType, SteadyTime>,
     refresh_accumulator: RefreshAccumulator,
     // for Persona logic
@@ -108,11 +95,7 @@
                event_input: Receiver<crust::Event>,
                bootstrap_endpoint: Option<crust::Endpoint>,
                accepting_on: Vec<crust::Endpoint>,
-<<<<<<< HEAD
-               relocated_id: Id,
-=======
-               relocated_id: public_id::Id,
->>>>>>> bd3087b9
+               relocated_id: id::Id,
                personas: F) -> RoutingMembrane<F> {
         debug_assert!(relocated_id.is_relocated());
         let own_name = relocated_id.get_name();
@@ -894,11 +877,7 @@
     fn handle_put_data(&mut self, message: RoutingMessage) -> RoutingResult {
         let data = match message.message_type {
             PutData(put_data) => put_data,
-<<<<<<< HEAD
-            _ => Err(InterfaceError::Abort) // To be changed to Parse error
-=======
             _ => Err(InterfaceError::Abort), // To be changed to Parse error
->>>>>>> bd3087b9
         };
         let our_authority = our_authority(data.name, &message, &self.routing_table);
         let from_authority = message.authority();
