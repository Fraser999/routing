--- conflicted
+++ resolved
@@ -71,12 +71,7 @@
 }
 
 #[cfg(test)]
-<<<<<<< HEAD
-mod tests{
-    use super::PlainData;
-=======
-mod test {
->>>>>>> 66d51c73
+mod tests {
     use itertools::Itertools;
     use rand::{self, Rng};
     use rustc_serialize::hex::ToHex;
