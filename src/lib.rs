// Copyright 2015 MaidSafe.net limited.
//
// This SAFE Network Software is licensed to you under (1) the MaidSafe.net Commercial License,
// version 1.0 or later, or (2) The General Public License (GPL), version 3, depending on which
// licence you accepted on initial access to the Software (the "Licences").
//
// By contributing code to the SAFE Network Software, or to this project generally, you agree to be
// bound by the terms of the MaidSafe Contributor Agreement, version 1.0.  This, along with the
// Licenses can be found in the root directory of this project at LICENSE, COPYING and CONTRIBUTOR.
//
// Unless required by applicable law or agreed to in writing, the SAFE Network Software distributed
// under the GPL Licence is distributed on an "AS IS" BASIS, WITHOUT WARRANTIES OR CONDITIONS OF ANY
// KIND, either express or implied.
//
// Please review the Licences for the specific language governing permissions and limitations
// relating to use of the SAFE Network Software.

//! Client and node implementations for a resilient decentralised network.
//!
//! The network is based on the [`kademlia_routing_table`][1] and uses the XOR metric to define the
//! "distance" between two [`XorName`][2]s. `XorName`s are used as addresses of nodes, clients as
//! well as data.
//!
//! [1]: ../kademlia_routing_table/index.html
//! [2]: ../xor_name/struct.XorName.html
//!
//! Messages are exchanged between _authorities_, where an `Authority` can be an
//! individual client or node, or a group of nodes. In both cases, messages are cryptographically
//! signed by the sender, and in the latter case it is verified that a sufficient number of group
//! members agree on the message: Only if that quorum is reached, the message is delivered. In
//! addition, each message has a unique ID, and is delivered only once.
//!
//! Group authorities are also addressed using a single `XorName`. The members of that group are
//! the nodes that are closest to that name. Since nodes are assigned their name by the network,
//! this provides redundancy and resilience: A node has no control over which group authorities it
//! will be a member of, and without a majority in the group it cannot forge a message from that
//! group.
//!
//! The library also provides different types for the messages' data.
//!
//!
//! # Usage
//!
//! A decentralised service based on the `routing` library uses `Client` to send requests to the
//! network of nodes and receive responses.
//!
//! `Node` is used to handle and send requests within that network, and to implement its
//! functionality, e. g. storing and retrieving data, validating permissions, managing metadata etc.
//!
//!
//! ## Client creation
//!
//! A client's name is a hash of its public keys. Upon creation, the client will attempt to connect
//! to the network through any node, and exchange public keys with it. That node becomes a
//! bootstrap node for the client, and messages to and from the client will be routed over it.
//!
//! ```no_run
//! use std::sync::mpsc;
//! use routing::{Client, Event, FullId};
//!
//! let (sender, _receiver) = mpsc::channel::<Event>();
//! let full_id = FullId::new(); // Generate new keys.
//! let _ = Client::new(sender, Some(full_id.clone())).unwrap();
//!
//! let _ = full_id.public_id().name();
//! ```
//!
//! Messages can be sent using the methods of `client`, and received as `Event`s from the
//! `receiver`.
//!
//!
//! ## Node creation
//!
//! Creating a node looks even simpler:
//!
//! ```no_run
//! use std::sync::mpsc;
//! use routing::{Node, Event};
//!
//! let (sender, _receiver) = mpsc::channel::<Event>();
//! let _ = Node::builder().create(sender).unwrap();
//! ```
//!
//! Upon creation, the node will first connect to the network as a client. Once it has client
//! status, it requests a new name from the network, and then integrates itself in the network with
//! that new name, adding close nodes to its routing table.
//!
//! Messages can be sent using the methods of `node`, and received as `Event`s from the `receiver`.
//! The node can act as an individual node or as part of a group authority. Sending a message as a
//! group authority only has an effect if sufficiently many other nodes in that authority send the
//! same message.
//!
//!
//! # Sequence diagrams
//!
//! - [Bootstrapping](bootstrap.png)
//! - [`GetCloseGroup`](get-close-group.png)
//! - [Churn (`NewNode`)](new-node.png)
//! - [Tunnel](tunnel.png)

#![doc(html_logo_url =
           "https://raw.githubusercontent.com/maidsafe/QA/master/Images/maidsafe_logo.png",
       html_favicon_url = "http://maidsafe.net/img/favicon.ico",
       html_root_url = "http://maidsafe.github.io/routing")]

// For explanation of lint checks, run `rustc -W help` or see
// https://github.com/maidsafe/QA/blob/master/Documentation/Rust%20Lint%20Checks.md
#![forbid(bad_style, exceeding_bitshifts, mutable_transmutes, no_mangle_const_items,
          unknown_crate_types, warnings)]
<<<<<<< HEAD
#![deny(deprecated, improper_ctypes, missing_docs, non_shorthand_field_patterns,
        overflowing_literals, plugin_as_library, private_no_mangle_fns, private_no_mangle_statics,
        stable_features, unconditional_recursion, unknown_lints, unsafe_code, unused,
        unused_allocation, unused_attributes, unused_comparisons, unused_features, unused_parens,
        while_true)]
=======
#![deny(deprecated, improper_ctypes, missing_docs,
        non_shorthand_field_patterns, overflowing_literals, plugin_as_library,
        private_no_mangle_fns, private_no_mangle_statics, stable_features, unconditional_recursion,
        unknown_lints, unsafe_code, unused, unused_allocation, unused_attributes,
        unused_comparisons, unused_features, unused_parens, while_true)]
>>>>>>> 66d51c73
#![warn(trivial_casts, trivial_numeric_casts, unused_extern_crates, unused_import_braces,
        unused_qualifications, unused_results)]
#![allow(box_pointers, fat_ptr_transmutes, missing_copy_implementations,
         missing_debug_implementations, variant_size_differences)]

#![cfg_attr(feature="clippy", feature(plugin))]
#![cfg_attr(feature="clippy", plugin(clippy))]
#![cfg_attr(feature="clippy", deny(clippy, unicode_not_nfc, wrong_pub_self_convention,
                                   option_unwrap_used))]
#![cfg_attr(feature="clippy", allow(use_debug))]

#[macro_use]
extern crate log;
#[macro_use]
extern crate maidsafe_utilities;
#[macro_use]
extern crate unwrap;
extern crate accumulator;
#[cfg(not(feature = "use-mock-crust"))]
extern crate crust;
extern crate itertools;
extern crate lru_time_cache;
extern crate kademlia_routing_table;
extern crate rand;
extern crate rust_sodium;
extern crate rustc_serialize;

mod ack_manager;
mod action;
mod authority;
mod client;
mod cache;
mod data;
mod error;
mod event;
mod id;
mod immutable_data;
mod message_accumulator;
mod message_filter;
mod messages;
mod node;
mod peer_manager;
mod plain_data;
mod routing_table;
mod signed_message_filter;
mod state_machine;
mod states;
mod stats;
mod structured_data;
mod timer;
mod tunnels;
mod types;
mod utils;
mod xor_name;

#[cfg(feature = "use-mock-crust")]
#[allow(unused)]
mod core_tests;

/// Mock crust
#[cfg(feature = "use-mock-crust")]
pub mod mock_crust;

/// Messaging infrastructure
pub mod messaging;
/// Error communication between vaults and core
pub mod client_errors;

/// Structured Data Tag for Session Packet Type
pub const TYPE_TAG_SESSION_PACKET: u64 = 0;
/// Structured Data Tag for DNS Packet Type
pub const TYPE_TAG_DNS_PACKET: u64 = 5;

#[cfg(feature = "use-mock-crust")]
pub use mock_crust::crust;
#[cfg(feature = "use-mock-crust")]
pub use core_tests::verify_kademlia_invariant;

pub use authority::Authority;
pub use cache::Cache;
pub use client::Client;
pub use data::{Data, DataIdentifier};
pub use error::{InterfaceError, RoutingError};
pub use event::Event;
pub use id::{FullId, PublicId};
pub use immutable_data::ImmutableData;
pub use messages::{Request, Response};
pub use node::{Node, NodeBuilder};
pub use peer_manager::{GROUP_SIZE, QUORUM_SIZE};
pub use plain_data::PlainData;
pub use structured_data::{MAX_STRUCTURED_DATA_SIZE_IN_BYTES, StructuredData};
pub use types::MessageId;
pub use xor_name::{XOR_NAME_BITS, XOR_NAME_LEN, XorName, XorNameFromHexError};<|MERGE_RESOLUTION|>--- conflicted
+++ resolved
@@ -107,19 +107,11 @@
 // https://github.com/maidsafe/QA/blob/master/Documentation/Rust%20Lint%20Checks.md
 #![forbid(bad_style, exceeding_bitshifts, mutable_transmutes, no_mangle_const_items,
           unknown_crate_types, warnings)]
-<<<<<<< HEAD
-#![deny(deprecated, improper_ctypes, missing_docs, non_shorthand_field_patterns,
-        overflowing_literals, plugin_as_library, private_no_mangle_fns, private_no_mangle_statics,
-        stable_features, unconditional_recursion, unknown_lints, unsafe_code, unused,
-        unused_allocation, unused_attributes, unused_comparisons, unused_features, unused_parens,
-        while_true)]
-=======
 #![deny(deprecated, improper_ctypes, missing_docs,
         non_shorthand_field_patterns, overflowing_literals, plugin_as_library,
         private_no_mangle_fns, private_no_mangle_statics, stable_features, unconditional_recursion,
         unknown_lints, unsafe_code, unused, unused_allocation, unused_attributes,
         unused_comparisons, unused_features, unused_parens, while_true)]
->>>>>>> 66d51c73
 #![warn(trivial_casts, trivial_numeric_casts, unused_extern_crates, unused_import_braces,
         unused_qualifications, unused_results)]
 #![allow(box_pointers, fat_ptr_transmutes, missing_copy_implementations,
@@ -135,6 +127,10 @@
 extern crate log;
 #[macro_use]
 extern crate maidsafe_utilities;
+#[cfg_attr(feature="clippy", allow(useless_attribute))]
+#[allow(unused_extern_crates)]
+#[macro_use]
+extern crate quick_error;
 #[macro_use]
 extern crate unwrap;
 extern crate accumulator;
