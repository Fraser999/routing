--- conflicted
+++ resolved
@@ -54,11 +54,8 @@
 mod connections;
 mod message_header;
 mod routing_table;
-<<<<<<< HEAD
 mod accumulator;
-=======
 mod bit_matrix;
->>>>>>> 485d5d12
 
 //#[derive(RustcEncodable, RustcDecodable)]
 struct SignedKey {
