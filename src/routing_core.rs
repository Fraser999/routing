--- conflicted
+++ resolved
@@ -102,17 +102,13 @@
     state: State,
     network_name: Option<NameType>,
     routing_table: Option<RoutingTable>,
-<<<<<<< HEAD
     bootstrap_map: Option<::utilities::ConnectionMap<::NameType>>,
     relay_map: Option<::utilities::ConnectionMap<Relay>>,
     deprecate_relay_map: RelayMap,
-=======
-    relay_map: RelayMap,
     expected_connections: ::utilities::expiration_map::ExpirationMap<ExpectedConnection,
         Option<::crust::Connection>>,
     unknown_connections: ::utilities::expiration_map::ExpirationMap<::crust::Connection,
         Option<::direct_messages::Hello>>,
->>>>>>> e4ae352f
     // sender for signaling events and action
     event_sender: Sender<Event>,
     action_sender: Sender<Action>,
@@ -141,17 +137,13 @@
             state: State::Disconnected,
             network_name: None,
             routing_table: None,
-<<<<<<< HEAD
             bootstrap_map: None,
             relay_map: None,
             deprecate_relay_map: RelayMap::new(),
-=======
-            relay_map: RelayMap::new(),
             expected_connections: ::utilities::expiration_map::ExpirationMap::with_expiry_duration(
                 ::time::Duration::minutes(5)),
             unknown_connections: ::utilities::expiration_map::ExpirationMap::with_expiry_duration(
                 ::time::Duration::minutes(5)),
->>>>>>> e4ae352f
             event_sender: event_sender,
             action_sender: action_sender,
         }
